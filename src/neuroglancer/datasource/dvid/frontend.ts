/**
 * @license
 * Copyright 2016 Google Inc.
 * Licensed under the Apache License, Version 2.0 (the "License");
 * you may not use this file except in compliance with the License.
 * You may obtain a copy of the License at
 *
 *      http://www.apache.org/licenses/LICENSE-2.0
 *
 * Unless required by applicable law or agreed to in writing, software
 * distributed under the License is distributed on an "AS IS" BASIS,
 * WITHOUT WARRANTIES OR CONDITIONS OF ANY KIND, either express or implied.
 * See the License for the specific language governing permissions and
 * limitations under the License.
 */

/**
 * @file
 * Support for DVID (https://github.com/janelia-flyem/dvid) servers.
 */

import {makeDataBoundsBoundingBoxAnnotationSet} from 'neuroglancer/annotation';
import {ChunkManager, WithParameters} from 'neuroglancer/chunk_manager/frontend';
import {BoundingBox, makeCoordinateSpace, makeIdentityTransform, makeIdentityTransformedBoundingBox} from 'neuroglancer/coordinate_transform';
import {CompleteUrlOptions, CompletionResult, DataSource, DataSourceProvider, GetDataSourceOptions} from 'neuroglancer/datasource';
import {AnnotationSourceParameters, DVIDSourceParameters, MeshSourceParameters, SkeletonSourceParameters, VolumeChunkEncoding, VolumeChunkSourceParameters} from 'neuroglancer/datasource/dvid/base';
import {MeshSource} from 'neuroglancer/mesh/frontend';
import {SkeletonSource} from 'neuroglancer/skeleton/frontend';
import {SliceViewSingleResolutionSource} from 'neuroglancer/sliceview/frontend';
import {DataType, makeDefaultVolumeChunkSpecifications, VolumeSourceOptions, VolumeType} from 'neuroglancer/sliceview/volume/base';
import {MultiscaleVolumeChunkSource, VolumeChunkSource} from 'neuroglancer/sliceview/volume/frontend';
import {StatusMessage} from 'neuroglancer/status';
import {transposeNestedArrays} from 'neuroglancer/util/array';
import {applyCompletionOffset, getPrefixMatchesWithDescriptions} from 'neuroglancer/util/completion';
import {mat4, vec3} from 'neuroglancer/util/geom';
// import {fetchOk} from 'neuroglancer/util/http_request';
import {parseQueryStringParameters, parseArray, parseFixedLengthArray, parseIntVec, verifyFinitePositiveFloat, verifyMapKey, verifyObject, verifyObjectAsMap, verifyObjectProperty, verifyPositiveInt, verifyString, verifyStringArray, verifyFiniteNonNegativeFloat} from 'neuroglancer/util/json';
import {DVIDToken, credentialsKey, makeRequestWithCredentials} from 'neuroglancer/datasource/dvid/api';
import {MultiscaleAnnotationSource} from 'neuroglancer/annotation/frontend';
import { AnnotationType, Annotation, AnnotationReference } from 'neuroglancer/annotation';
import {Signal} from 'neuroglancer/util/signal';
<<<<<<< HEAD
import {Env, getUserFromToken, DVIDPointAnnotation, updateAnnotationTypeHandler, updateRenderHelper} from 'neuroglancer/datasource/dvid/utils';
import { registerDVIDCredentialsProvider, isDVIDCredentialsProviderRegistered } from 'neuroglancer/datasource/dvid/register_credentials_provider';
import {WithCredentialsProvider} from 'neuroglancer/credentials_provider/chunk_source_frontend'
import {CredentialsManager, CredentialsProvider} from 'neuroglancer/credentials_provider'
import { makeSliceViewChunkSpecification } from 'neuroglancer/sliceview/base';
=======
import {Env, getUserFromToken, DVIDPointAnnotation, getAnnotationDescription, updateAnnotationTypeHandler, updateRenderHelper} from 'neuroglancer/datasource/dvid/utils';
import { getObjectId } from 'neuroglancer/util/object_id';
import { registerDVIDCredentialsProvider, isDVIDCredentialsProviderRegistered } from 'neuroglancer/datasource/dvid/register_credentials_provider';
import {createAnnotationWidget, getObjectFromWidget} from 'neuroglancer/datasource/dvid/widgets';
import { JsonObject } from 'neuroglancer/datasource/dvid/jsonschema';
import {defaultJsonSchema} from 'neuroglancer/datasource/dvid/utils';
>>>>>>> 9ae7f549

let serverDataTypes = new Map<string, DataType>();
serverDataTypes.set('uint8', DataType.UINT8);
serverDataTypes.set('uint32', DataType.UINT32);
serverDataTypes.set('uint64', DataType.UINT64);

export class DataInstanceBaseInfo {
  get typeName(): string {
    return this.obj['TypeName'];
  }

  get compressionName(): string {
    return this.obj['Compression'];
  }

  constructor(public obj: any) {
    verifyObject(obj);
    verifyObjectProperty(obj, 'TypeName', verifyString);
  }
}

export class DataInstanceInfo {
  constructor(public obj: any, public name: string, public base: DataInstanceBaseInfo) {}
}

class DVIDVolumeChunkSource extends
(WithParameters(WithCredentialsProvider<DVIDToken>()(VolumeChunkSource), VolumeChunkSourceParameters)) {}

class DVIDSkeletonSource extends
(WithParameters(WithCredentialsProvider<DVIDToken>()(SkeletonSource), SkeletonSourceParameters)) {}

class DVIDMeshSource extends
(WithParameters(WithCredentialsProvider<DVIDToken>()(MeshSource), MeshSourceParameters)) {}

export class AnnotationDataInstanceInfo extends DataInstanceInfo {
  lowerVoxelBound: vec3;
  upperVoxelBoundInclusive: vec3;
  voxelSize: vec3;
  blockSize: vec3;
  numLevels: number;

  get extended() {
    return verifyObjectProperty(this.obj, 'Extended', verifyObject);
  }

  get tags() {
    return verifyObjectProperty(this.base.obj, 'Tags', verifyObject);
  }

  constructor(
    obj: any, name: string, base: DataInstanceBaseInfo) {
    super(obj, name, base);

    this.numLevels = 1;

    let extended = this.extended;

    if ('MaxDownresLevel' in extended) {
      // retrieve maximum downres level
      let maxdownreslevel = verifyObjectProperty(extended, 'MaxDownresLevel', verifyPositiveInt);
      this.numLevels = maxdownreslevel + 1;
    }

    this.voxelSize = verifyObjectProperty(
      extended, 'VoxelSize',
      x => parseFixedLengthArray(vec3.create(), x, verifyFinitePositiveFloat));
    this.lowerVoxelBound = verifyObjectProperty(
      extended, 'MinPoint',
      x => parseFixedLengthArray(vec3.create(), x, verifyFiniteNonNegativeFloat));
    this.upperVoxelBoundInclusive = verifyObjectProperty(
      extended, 'MaxPoint',
      x => parseFixedLengthArray(vec3.create(), x, verifyFinitePositiveFloat));
    if ('BlockSize' in extended) {
      this.blockSize = verifyObjectProperty(
        extended, 'BlockSize',
        x => parseFixedLengthArray(vec3.create(), x, verifyFinitePositiveFloat));
    }
  }
}

export class VolumeDataInstanceInfo extends DataInstanceInfo {
  dataType: DataType;
  lowerVoxelBound: vec3;
  upperVoxelBoundInclusive: vec3;
  voxelSize: vec3;
  numLevels: number;
  meshSrc: string;
  skeletonSrc: string;

  constructor(
      obj: any, name: string, base: DataInstanceBaseInfo, public encoding: VolumeChunkEncoding,
      instanceNames: Array<string>) {
    super(obj, name, base);
    let extended = verifyObjectProperty(obj, 'Extended', verifyObject);
    let extendedValues = verifyObjectProperty(extended, 'Values', x => parseArray(x, verifyObject));
    if (extendedValues.length < 1) {
      throw new Error(
          'Expected Extended.Values property to have length >= 1, but received: ${JSON.stringify(extendedValues)}.');
    }
    this.numLevels = 1;

    let instSet = new Set<string>(instanceNames);
    if (encoding === VolumeChunkEncoding.COMPRESSED_SEGMENTATIONARRAY) {
      // retrieve maximum downres level
      let maxdownreslevel = verifyObjectProperty(extended, 'MaxDownresLevel', verifyPositiveInt);
      this.numLevels = maxdownreslevel + 1;
    } else {
      // labelblk does not have explicit datatype support for multiscale but
      // by convention different levels are specified with unique
      // instances where levels are distinguished by the suffix '_LEVELNUM'
      while (instSet.has(name + '_' + this.numLevels.toString())) {
        this.numLevels += 1;
      }
    }

    if (instSet.has(name + '_meshes')) {
      this.meshSrc = name + '_meshes';
    } else {
      this.meshSrc = '';
    }

    if (instSet.has(name + '_skeletons')) {
      this.skeletonSrc = name + '_skeletons';
    } else {
      this.skeletonSrc = '';
    }


    this.dataType =
        verifyObjectProperty(extendedValues[0], 'DataType', x => verifyMapKey(x, serverDataTypes));
    this.voxelSize = verifyObjectProperty(
        extended, 'VoxelSize',
        x => parseFixedLengthArray(vec3.create(), x, verifyFinitePositiveFloat));
    this.lowerVoxelBound =
        verifyObjectProperty(extended, 'MinPoint', x => parseIntVec(vec3.create(), x));
    this.upperVoxelBoundInclusive =
        verifyObjectProperty(extended, 'MaxPoint', x => parseIntVec(vec3.create(), x));
  }

  get volumeType() {
    return (
        (this.encoding === VolumeChunkEncoding.COMPRESSED_SEGMENTATION ||
         this.encoding === VolumeChunkEncoding.COMPRESSED_SEGMENTATIONARRAY) ?
            VolumeType.SEGMENTATION :
            VolumeType.IMAGE);
  }

  getSources(
      chunkManager: ChunkManager, parameters: DVIDSourceParameters,
      volumeSourceOptions: VolumeSourceOptions, credentialsProvider: CredentialsProvider<DVIDToken>) {
    let {encoding} = this;
    let sources: SliceViewSingleResolutionSource<VolumeChunkSource>[][] = [];

    // must be 64 block size to work with neuroglancer properly
    let blocksize = 64;
    for (let level = 0; level < this.numLevels; ++level) {
      const downsampleFactor = Math.pow(2, level);
      const invDownsampleFactor = Math.pow(2, -level);
      let lowerVoxelBound = vec3.create();
      let upperVoxelBound = vec3.create();
      for (let i = 0; i < 3; ++i) {
        let lowerVoxelNotAligned = Math.floor(this.lowerVoxelBound[i] * invDownsampleFactor);
        // adjust min to be a multiple of blocksize
        lowerVoxelBound[i] = lowerVoxelNotAligned - (lowerVoxelNotAligned % blocksize);
        let upperVoxelNotAligned = Math.ceil((this.upperVoxelBoundInclusive[i] + 1) * invDownsampleFactor);
        upperVoxelBound[i] = upperVoxelNotAligned;
        // adjust max to be a multiple of blocksize
        if ((upperVoxelNotAligned % blocksize) !== 0) {
          upperVoxelBound[i] += (blocksize - (upperVoxelNotAligned % blocksize));
        }
      }
      let dataInstanceKey = parameters.dataInstanceKey;

      if (encoding !== VolumeChunkEncoding.COMPRESSED_SEGMENTATIONARRAY) {
        if (level > 0) {
          dataInstanceKey += '_' + level.toString();
        }
      }

      let volParameters: VolumeChunkSourceParameters = {
        'baseUrl': parameters.baseUrl,
        'nodeKey': parameters.nodeKey,
        'dataInstanceKey': dataInstanceKey,
        'authServer': parameters.authServer,
        'dataScale': level.toString(),
        'encoding': encoding,
      };
      const chunkToMultiscaleTransform = mat4.create();
      for (let i = 0; i < 3; ++i) {
        chunkToMultiscaleTransform[5 * i] = downsampleFactor;
        chunkToMultiscaleTransform[12 + i] = lowerVoxelBound[i] * downsampleFactor;
      }
      let alternatives =
          makeDefaultVolumeChunkSpecifications({
            rank: 3,
            chunkToMultiscaleTransform,
            dataType: this.dataType,

            baseVoxelOffset: lowerVoxelBound,
            upperVoxelBound: vec3.subtract(vec3.create(), upperVoxelBound, lowerVoxelBound),
            volumeType: this.volumeType,
            volumeSourceOptions,
            compressedSegmentationBlockSize:
                ((encoding === VolumeChunkEncoding.COMPRESSED_SEGMENTATION ||
                  encoding === VolumeChunkEncoding.COMPRESSED_SEGMENTATIONARRAY) ?
                     vec3.fromValues(8, 8, 8) :
                     undefined)
          }).map(spec => ({
                   chunkSource: chunkManager.getChunkSource(
                       DVIDVolumeChunkSource, {spec, parameters: volParameters, credentialsProvider}),
                   chunkToMultiscaleTransform,
                 }));
      sources.push(alternatives);
    }
    return transposeNestedArrays(sources);
  }
}

export function parseDataInstanceFromRepoInfo(
  dataInstanceObjs: any, name: string, instanceNames: Array<string>): DataInstanceInfo {
  verifyObject(dataInstanceObjs);
  let dataInstance = dataInstanceObjs[name];
  let baseInfo = verifyObjectProperty(dataInstance, 'Base', x => new DataInstanceBaseInfo(x));
  if (baseInfo.typeName === 'annotation') {
    let syncedLabel = getSyncedLabel(dataInstance);
    if (syncedLabel) {
      dataInstance = dataInstanceObjs[syncedLabel];
    } else {
      dataInstance = getVolumeInfoResponseFromTags(getInstanceTags(dataInstance));
    }

    return new AnnotationDataInstanceInfo(dataInstance, name, baseInfo);
  } else {
    return parseDataInstance(dataInstance, name, instanceNames);
  }
}

/*
function parseDataInstances(obj: any, name: string, instanceNames: Array<string>): DataInstanceInfo {
  verifyObject(obj);
  let dataObj = verifyObjectProperty(obj, name, verifyObject);
  let baseInfo = verifyObjectProperty(obj, 'Base', x => new DataInstanceBaseInfo(x));
  if (baseInfo.typeName === 'annotation') {
    let syncedLabel = getSyncedLabel(baseInfo);
    if (syncedLabel) {
      dataObj = verifyObjectProperty(obj, syncedLabel, verifyObject);
      baseInfo = verifyObjectProperty(obj, 'Base', x => new DataInstanceBaseInfo(x));
    }
  }

}
*/

export function parseDataInstance(
    obj: any, name: string, instanceNames: Array<string>): DataInstanceInfo {
  verifyObject(obj);
  let baseInfo = verifyObjectProperty(obj, 'Base', x => new DataInstanceBaseInfo(x));
  switch (baseInfo.typeName) {
    case 'uint8blk':
    case 'grayscale8':
      let isjpegcompress = baseInfo.compressionName.indexOf('jpeg') !== -1;
      return new VolumeDataInstanceInfo(
          obj, name, baseInfo,
          (isjpegcompress ? VolumeChunkEncoding.JPEG : VolumeChunkEncoding.RAW), instanceNames);
    case 'labels64':
    case 'labelblk':
      return new VolumeDataInstanceInfo(
          obj, name, baseInfo, VolumeChunkEncoding.COMPRESSED_SEGMENTATION, instanceNames);
    case 'labelarray':
    case 'labelmap':
      return new VolumeDataInstanceInfo(
          obj, name, baseInfo, VolumeChunkEncoding.COMPRESSED_SEGMENTATIONARRAY, instanceNames);
    default:
      throw new Error(`DVID data type ${JSON.stringify(baseInfo.typeName)} is not supported.`);
  }
}

export class RepositoryInfo {
  alias: string;
  description: string;
  errors: string[] = [];
  dataInstances = new Map<string, DataInstanceInfo>();
  uuid: string;
  vnodes = new Set<string>();
  constructor(obj: any) {
    if (obj instanceof RepositoryInfo) {
      this.alias = obj.alias;
      this.description = obj.description;
      // just copy references
      this.errors = obj.errors;
      this.dataInstances = obj.dataInstances;
      return;
    }
    verifyObject(obj);
    this.alias = verifyObjectProperty(obj, 'Alias', verifyString);
    this.description = verifyObjectProperty(obj, 'Description', verifyString);
    let dataInstanceObjs = verifyObjectProperty(obj, 'DataInstances', verifyObject);
    let instanceKeys = Object.keys(dataInstanceObjs);
    for (let key of instanceKeys) {
      try {
        this.dataInstances.set(key, parseDataInstanceFromRepoInfo(dataInstanceObjs, key, instanceKeys));
        // this.dataInstances.set(key, parseDataInstance(dataInstanceObjs[key], key, instanceKeys));
      } catch (parseError) {
        let message = `Failed to parse data instance ${JSON.stringify(key)}: ${parseError.message}`;
        console.log(message);
        this.errors.push(message);
      }
    }

    let dagObj = verifyObjectProperty(obj, 'DAG', verifyObject);
    let nodeObjs = verifyObjectProperty(dagObj, 'Nodes', verifyObject);
    for (let key of Object.keys(nodeObjs)) {
      this.vnodes.add(key);
    }
  }
}

export function parseRepositoriesInfo(obj: any) {
  try {
    let result = verifyObjectAsMap(obj, x => new RepositoryInfo(x));

    // make all versions available for viewing
    let allVersions = new Map<string, RepositoryInfo>();
    for (let [key, info] of result) {
      allVersions.set(key, info);
      for (let key2 of info.vnodes) {
        if (key2 !== key) {
          // create new repo
          let rep = new RepositoryInfo(info);
          allVersions.set(key2, rep);
        }
      }
    }

    for (let [key, info] of allVersions) {
      info.uuid = key;
    }
    return allVersions;
  } catch (parseError) {
    throw new Error(`Failed to parse DVID repositories info: ${parseError.message}`);
  }
}

export class ServerInfo {
  repositories: Map<string, RepositoryInfo>;
  constructor(obj: any) {
    this.repositories = parseRepositoriesInfo(obj);
  }

  getNode(nodeKey: string): RepositoryInfo {
    // FIXME: Support non-root nodes.
    let matches: string[] = [];
    for (let key of this.repositories.keys()) {
      if (key.startsWith(nodeKey)) {
        matches.push(key);
      }
    }
    if (matches.length !== 1) {
      throw new Error(
          `Node key ${JSON.stringify(nodeKey)} matches ${JSON.stringify(matches)} nodes.`);
    }
    return this.repositories.get(matches[0])!;
  }
}

type AuthType = string|undefined|null;

export function getServerInfo(chunkManager: ChunkManager, baseUrl: string, credentialsProvider: CredentialsProvider<DVIDToken>) {
  return chunkManager.memoize.getUncounted({type: 'dvid:getServerInfo', baseUrl}, () => {
    const result = makeRequestWithCredentials(credentialsProvider, {url: `${baseUrl}/api/repos/info`, method: 'GET', responseType: "json"})
    .then(response => new ServerInfo(response));
    /*
    const result = fetchOk(`${parameters.baseUrl}/api/repos/info`)
                       .then(response => response.json())
                       .then(response => new ServerInfo(response));
                       */
    const description = `repository info for DVID server ${baseUrl}`;
    StatusMessage.forPromise(result, {
      initialMessage: `Retrieving ${description}.`,
      delay: true,
      errorPrefix: `Error retrieving ${description}: `,
    });
    return result;
  });
}

function getInstanceTags(dataInfo: any) {
  let baseInfo = verifyObjectProperty(dataInfo, 'Base', verifyObject);

  return verifyObjectProperty(baseInfo, 'Tags', verifyObject);
}

function getVolumeInfoResponseFromTags(tags: any) {
  let MaxDownresLevel = parseInt(verifyObjectProperty(tags, 'MaxDownresLevel', verifyString));
  let MaxPoint = JSON.parse(verifyObjectProperty(tags, "MaxPoint", verifyString));
  let MinPoint = JSON.parse(verifyObjectProperty(tags, "MinPoint", verifyString));
  let VoxelSize = JSON.parse(verifyObjectProperty(tags, "VoxelSize", verifyString));

  let response: any = {
    Base: {
    },
    Extended: {
      VoxelSize,
      MinPoint,
      MaxPoint,
      MaxDownresLevel
    }
  };

  if ('BlockSize' in tags) {
    response.BlockSize = JSON.parse(verifyObjectProperty(tags, "BlockSize", verifyString));
  }

  return response;
}

function getSyncedLabel(dataInfo: any): string {
  let baseInfo = verifyObjectProperty(dataInfo, 'Base', verifyObject);
  let syncs = verifyObjectProperty(baseInfo, 'Syncs', verifyStringArray);


  if (syncs.length === 1) {
    return syncs[0];
  } else {
    return '';
  }
}

function userTagged(parameters: AnnotationSourceParameters) {
  if (parameters.usertag) {
    return true;
  } else if (parameters.tags && parameters.usertag === undefined) {
    return parameters.tags['annotation'] === 'user-supplied';
  }

  return false;
}

/*
function getAnnotationDataInstanceDetails(chunkManager: ChunkManager, parameters: AnnotationSourceParameters, info: DataInstanceInfo, credentialsProvider: CredentialsProvider<DVIDToken>) {
  let {baseUrl, nodeKey} = parameters;
  return chunkManager.memoize.getUncounted(
      {type: 'dvid:getInstanceDetails', baseUrl, nodeKey, name: info.name}, async () => {
      let instance = new DVIDInstance(parameters.baseUrl, parameters.nodeKey);
      let result = makeRequestWithCredentials(credentialsProvider, {
        method: 'GET',
        url: instance.getNodeApiUrl(`/${info.name}/info`),
        responseType: 'json'
      });
      const description = `datainstance info for node ${nodeKey} and instance ${info.name} ` +
        `on DVID server ${baseUrl}`;

      StatusMessage.forPromise(result, {
        initialMessage: `Retrieving ${description}.`,
        delay: true,
        errorPrefix: `Error retrieving ${description}: `,
      });

      let instanceDetails = await result;

      let syncedLabel = getSyncedLabel(instanceDetails);
      if (syncedLabel) {
        instanceDetails = await makeRequestWithCredentials(credentialsProvider, {
          method: 'GET',
          url: instance.getNodeApiUrl(`/${syncedLabel}/info`),
          responseType: 'json'
        });
      } else {        
        instanceDetails = getVolumeInfoResponseFromTags(getInstanceTags(instanceDetails));
      }

      return new AnnotationDataInstanceInfo(instanceDetails, info.name, info.base);
  });
}
*/

/**
 * Get extra dataInstance info that isn't available on the server level.
 * this requires an extra api call
 */
/*
export function getDataInstanceDetails(
<<<<<<< HEAD
    chunkManager: ChunkManager, parameters: DVIDSourceParameters, info: VolumeDataInstanceInfo, credentialsProvider: CredentialsProvider<DVIDToken>) {
  let {baseUrl, nodeKey} = parameters;
  return chunkManager.memoize.getUncounted(
      {type: 'dvid:getInstanceDetails', baseUrl, nodeKey, name: info.name}, async () => {
        // let instance = new DVIDInstance(parameters.baseUrl, parameters.nodeKey);
        let instanceDetails = info.obj;
        let result = makeRequestWithCredentials(credentialsProvider, {
=======
    chunkManager: ChunkManager, parameters: DVIDSourceParameters, info: VolumeDataInstanceInfo, 
    getCredentialsProvider: (auth:AuthType) => CredentialsProvider<DVIDToken>) {
  let {baseUrl, nodeKey} = parameters;
  return chunkManager.memoize.getUncounted(
      {type: 'dvid:getInstanceDetails', baseUrl, nodeKey, name: info.name}, async () => {
        /*
        let result = fetchOk(`${baseUrl}/api/node/${nodeKey}/${info.name}/info`)
                         .then(response => response.json());
                         */
        let instance = new DVIDInstance(parameters.baseUrl, parameters.nodeKey);
        let result = makeRequestWithCredentials(getCredentialsProvider(parameters.authServer), {
>>>>>>> 9ae7f549
          method: 'GET',
          url: instance.getNodeApiUrl(`/${info.name}/info`),
          responseType: 'json'
        });
        const description = `datainstance info for node ${nodeKey} and instance ${info.name} ` +
            `on DVID server ${baseUrl}`;

        StatusMessage.forPromise(result, {
          initialMessage: `Retrieving ${description}.`,
          delay: true,
          errorPrefix: `Error retrieving ${description}: `,
        });

        let instanceDetails = await result;
<<<<<<< HEAD

=======
        let baseInfo = verifyObjectProperty(instanceDetails, 'Base', verifyObject);
        let typeName = verifyObjectProperty(baseInfo, 'TypeName', verifyString);
        if (typeName == 'annotation') {
          let syncedLabel = getSyncedLabel(instanceDetails);
          if (syncedLabel) {
            instanceDetails = await makeRequestWithCredentials(getCredentialsProvider(parameters.authServer), {
              method: 'GET',
              url: instance.getNodeApiUrl(`/${syncedLabel}/info`),
              responseType: 'json'
            });
          } else {
            let tags = getInstanceTags(instanceDetails);
            info.lowerVoxelBound = parseIntVec(vec3.create(), JSON.parse(verifyObjectProperty(tags, "MinPoint", verifyString)));
            info.upperVoxelBound = parseIntVec(vec3.create(), JSON.parse(verifyObjectProperty(tags, "MaxPoint", verifyString)));
            return info;
          }
        } 
>>>>>>> 9ae7f549
        
        let extended = verifyObjectProperty(instanceDetails, 'Extended', verifyObject);
        info.lowerVoxelBound =
          verifyObjectProperty(extended, 'MinPoint', x => parseIntVec(vec3.create(), x));
<<<<<<< HEAD
        info.upperVoxelBoundInclusive =
          verifyObjectProperty(extended, 'MaxPoint', x => parseIntVec(vec3.create(), x));
        return info;
=======
        info.upperVoxelBound =
          verifyObjectProperty(extended, 'MaxPoint', x => parseIntVec(vec3.create(), x));

        return info;

        /*
        return result.then(instanceDetails => {
          let extended = verifyObjectProperty(instanceDetails, 'Extended', verifyObject);
          info.lowerVoxelBound =
              verifyObjectProperty(extended, 'MinPoint', x => parseIntVec(vec3.create(), x));
          info.upperVoxelBound =
              verifyObjectProperty(extended, 'MaxPoint', x => parseIntVec(vec3.create(), x));
          return info;
        });
        */
>>>>>>> 9ae7f549
      });
}
*/

class DvidMultiscaleVolumeChunkSource extends MultiscaleVolumeChunkSource {
  get dataType() {
    return this.info.dataType;
  }
  get volumeType() {
    return this.info.volumeType;
  }

  get rank() {
    return 3;
  }

  constructor(
      chunkManager: ChunkManager, public baseUrl: string, public nodeKey: string,
      public dataInstanceKey: string, public info: VolumeDataInstanceInfo, public credentialsProvider: CredentialsProvider<DVIDToken>) {
    super(chunkManager);
  }

  getSources(volumeSourceOptions: VolumeSourceOptions) {
    return this.info.getSources(
        this.chunkManager, {
          'baseUrl': this.baseUrl,
          'nodeKey': this.nodeKey,
          'dataInstanceKey': this.dataInstanceKey
        },
        volumeSourceOptions,
        this.credentialsProvider);
  }
}

// const urlPattern = /^((?:http|https):\/\/[^\/]+)\/([^\/]+)\/([^\/]+)(\?.*)?$/;
const urlPattern = /^([^\/]+:\/\/[^\/]+)\/([^\/]+)\/([^\/\?]+)(\?.*)?$/;

function parseVolumeKey(url: string): AnnotationSourceParameters {
  let match = url.match(urlPattern);
  if (match === null) {
    throw new Error(`Invalid DVID URL: ${JSON.stringify(url)}.`);
  }

  let queryString = match[4];
  let sourceParameters: AnnotationSourceParameters = {
    ...new AnnotationSourceParameters(),
    baseUrl: match[1],
    nodeKey: match[2],
    dataInstanceKey: match[3],
  };

  let parameters:any = {};
  if (queryString && queryString.length > 1) {
    parameters = parseQueryStringParameters(queryString.substring(1));
    if (parameters.usertag) {
      sourceParameters.usertag =  (parameters.usertag === 'true');
    }
    if (parameters.user) {
      sourceParameters.user = parameters.user;
    }
  }

  let auth = parameters.auth;
  if (!auth) {
    if (sourceParameters.baseUrl.startsWith('https')) {
      auth = `${sourceParameters.baseUrl}/api/server/token`;
    }
  }

  if (auth) {
    sourceParameters.authServer = auth;
  }

  return sourceParameters;
}

async function getAnnotationChunkSource(options: GetDataSourceOptions, sourceParameters: AnnotationSourceParameters, dataInstanceInfo: AnnotationDataInstanceInfo, credentialsProvider: CredentialsProvider<DVIDToken>) {
  let getChunkSource = (multiscaleVolumeInfo: any, parameters: any) => options.chunkManager.getChunkSource(
    DVIDAnnotationSource, {
    parameters,
    credentialsProvider,
    multiscaleVolumeInfo
  });

  let multiscaleVolumeInfo = new MultiscaleVolumeInfo(dataInstanceInfo.obj);

  return getChunkSource(multiscaleVolumeInfo, sourceParameters);
}

async function getAnnotationSource(options: GetDataSourceOptions, sourceParameters: AnnotationSourceParameters, dataInstanceInfo: AnnotationDataInstanceInfo, credentialsProvider: CredentialsProvider<DVIDToken>) {

  const box: BoundingBox = {
    lowerBounds: new Float64Array(dataInstanceInfo.lowerVoxelBound),
    upperBounds: Float64Array.from(dataInstanceInfo.upperVoxelBoundInclusive, x => x + 1)
  };
  const modelSpace = makeCoordinateSpace({
    rank: 3,
    names: ['x', 'y', 'z'],
    units: ['m', 'm', 'm'],
    scales: Float64Array.from(dataInstanceInfo.voxelSize, x => x / 1e9),
    boundingBoxes: [makeIdentityTransformedBoundingBox(box)],
  });

  const annotation = await getAnnotationChunkSource(options, sourceParameters, dataInstanceInfo, credentialsProvider);

  const dataSource: DataSource = {
    modelTransform: makeIdentityTransform(modelSpace),
    subsources: [{
      id: 'default',
      subsource: { annotation },
      default: true,
    }],
  };

  return dataSource;
}

async function getVolumeSource(options: GetDataSourceOptions, sourceParameters: DVIDSourceParameters, dataInstanceInfo: DataInstanceInfo, credentialsProvider: CredentialsProvider<DVIDToken>) {
  const baseUrl = sourceParameters.baseUrl;
  const nodeKey = sourceParameters.nodeKey;
  const dataInstanceKey = sourceParameters.dataInstanceKey;

  const info = <VolumeDataInstanceInfo>dataInstanceInfo;
    // await getDataInstanceDetails(options.chunkManager, sourceParameters, <VolumeDataInstanceInfo>dataInstanceInfo, credentialsProvider);

  const box: BoundingBox = {
    lowerBounds: new Float64Array(info.lowerVoxelBound),
    upperBounds: Float64Array.from(info.upperVoxelBoundInclusive, x => x + 1)
  };
  const modelSpace = makeCoordinateSpace({
    rank: 3,
    names: ['x', 'y', 'z'],
    units: ['m', 'm', 'm'],
    scales: Float64Array.from(info.voxelSize, x => x / 1e9),
    boundingBoxes: [makeIdentityTransformedBoundingBox(box)],
  });

  const volume = new DvidMultiscaleVolumeChunkSource(
    options.chunkManager, baseUrl, nodeKey, dataInstanceKey, info, credentialsProvider);

  const dataSource: DataSource = {
    modelTransform: makeIdentityTransform(modelSpace),
    subsources: [{
      id: 'default',
      subsource: { volume },
      default: true,
    }],
  };
  if (info.meshSrc) {
    const subsourceToModelSubspaceTransform = mat4.create();
    for (let i = 0; i < 3; ++i) {
      subsourceToModelSubspaceTransform[5 * i] = 1 / info.voxelSize[i];
    }
    dataSource.subsources.push({
      id: 'meshes',
      default: true,
      subsource: {
        mesh: options.chunkManager.getChunkSource(DVIDMeshSource, {
          parameters: {
            'baseUrl': baseUrl,
            'nodeKey': nodeKey,
            'dataInstanceKey': info.meshSrc
          },
          'credentialsProvider': credentialsProvider
        })
      },
      subsourceToModelSubspaceTransform,
    });
  }
  if (info.skeletonSrc) {
    dataSource.subsources.push({
      id: 'skeletons',
      default: true,
      subsource: {
        mesh: options.chunkManager.getChunkSource(DVIDSkeletonSource, {
          parameters: {
            'baseUrl': baseUrl,
            'nodeKey': nodeKey,
            'dataInstanceKey': info.skeletonSrc
          },
          'credentialsProvider': credentialsProvider
        })
      },
    });
  }
  dataSource.subsources.push({
    id: 'bounds',
    subsource: { staticAnnotations: makeDataBoundsBoundingBoxAnnotationSet(box) },
    default: true,
  });

  return dataSource;
}

export function getDataSource(options: GetDataSourceOptions, getCredentialsProvider: (auth:AuthType) => CredentialsProvider<DVIDToken>): Promise<DataSource> {
  // let match = options.providerUrl.match(urlPattern);
  // if (match === null) {
  //   throw new Error(`Invalid DVID URL: ${JSON.stringify(options.providerUrl)}.`);
  // }

  let sourceParameters = parseVolumeKey(options.providerUrl);

  const baseUrl = sourceParameters.baseUrl;
  const nodeKey = sourceParameters.nodeKey;
  const dataInstanceKey = sourceParameters.dataInstanceKey;
  
  return options.chunkManager.memoize.getUncounted(
      {
        type: 'dvid:MultiscaleVolumeChunkSource',
        baseUrl,
        nodeKey: nodeKey,
        dataInstanceKey,
      },
      async () => {
        let credentials = await getCredentialsProvider(sourceParameters.authServer).get();
        const credentialsProvider = getCredentialsProvider('token:' + credentials.credentials);
        const serverInfo = await getServerInfo(options.chunkManager, baseUrl, credentialsProvider);
        let repositoryInfo = serverInfo.getNode(nodeKey);
        if (repositoryInfo === undefined) {
          throw new Error(`Invalid node: ${JSON.stringify(nodeKey)}.`);
        }
        const dataInstanceInfo = repositoryInfo.dataInstances.get(dataInstanceKey);

        if (!dataInstanceInfo) {
          throw new Error(`Invalid data instance ${dataInstanceKey}.`);
        }

        if (dataInstanceInfo.base.typeName === 'annotation') {
          if (!(dataInstanceInfo instanceof AnnotationDataInstanceInfo)) {
            throw new Error(`Invalid data instance ${dataInstanceKey}.`);
          }

          sourceParameters.tags = dataInstanceInfo.tags;
          sourceParameters.usertag = userTagged(sourceParameters);
          sourceParameters.user = getUser(sourceParameters, credentials.credentials);

          // let annotationDataInstanceInfo = await getAnnotationDataInstanceDetails(options.chunkManager, sourceParameters, dataInstanceInfo, credentialsProvider);
          
          return getAnnotationSource(options, sourceParameters, dataInstanceInfo, credentialsProvider);
        } else {
          if (!(dataInstanceInfo instanceof VolumeDataInstanceInfo)) {
            throw new Error(`Invalid data instance ${dataInstanceKey}.`);
          }
          return getVolumeSource(options, sourceParameters, dataInstanceInfo, credentialsProvider);
        }
      });
}

export function completeInstanceName(
    repositoryInfo: RepositoryInfo, prefix: string): CompletionResult {
  return {
    offset: 0,
    completions: getPrefixMatchesWithDescriptions<DataInstanceInfo>(
        prefix, repositoryInfo.dataInstances.values(), instance => instance.name,
        instance => {
          return `${instance.base.typeName}`;
        })
  };
}

export function completeNodeAndInstance(serverInfo: ServerInfo, prefix: string): CompletionResult {
  let match = prefix.match(/^(?:([^\/]+)(?:\/([^\/]*))?)?$/);
  if (match === null) {
    throw new Error(`Invalid DVID URL syntax.`);
  }
  if (match[2] === undefined) {
    // Try to complete the node name.
    return {
      offset: 0,
      completions: getPrefixMatchesWithDescriptions<RepositoryInfo>(
          prefix, serverInfo.repositories.values(), repository => repository.uuid + '/',
          repository => `${repository.alias}: ${repository.description}`)
    };
  }
  let nodeKey = match[1];
  let repositoryInfo = serverInfo.getNode(nodeKey);
  return applyCompletionOffset(nodeKey.length + 1, completeInstanceName(repositoryInfo, match[2]));
}

export async function completeUrl(options: CompleteUrlOptions, getCredentialsProvider: (auth:AuthType) => CredentialsProvider<DVIDToken>): Promise<CompletionResult> {
  const curUrlPattern = /^((?:http|https):\/\/[^\/]+)\/(.*)$/;
  let match = options.providerUrl.match(curUrlPattern);
  if (match === null) {
    // We don't yet have a full hostname.
    throw null;
  }
  let baseUrl = match[1];
  let path = match[2];
  let auth: string|undefined = undefined;
  if (baseUrl.startsWith('https')) {
    auth = `${baseUrl}/api/server/token`;
  }
  const serverInfo = await getServerInfo(options.chunkManager, baseUrl, getCredentialsProvider(auth));
  return applyCompletionOffset(baseUrl.length + 1, completeNodeAndInstance(serverInfo, path));
}

export class VolumeInfo {
  numChannels: number;
  voxelSize: vec3;
  upperVoxelBound: vec3;
  boundingBoxes: {corner: vec3, size: vec3, metadata?: string}[];
  numLevels = 1;
  constructor(obj: any) {
    try {
      verifyObject(obj);
      this.numChannels = 1;

      let extended = verifyObjectProperty(obj, 'Extended', verifyObject);
      let maxdownreslevel = verifyObjectProperty(extended, 'MaxDownresLevel', verifyPositiveInt);
      this.numLevels = maxdownreslevel + 1;

      this.voxelSize = verifyObjectProperty(extended, 'VoxelSize', x => parseIntVec(vec3.create(), x));
      this.upperVoxelBound = verifyObjectProperty(extended, 'MaxPoint', x => parseIntVec(vec3.create(), x.map((a:number) => {return ++a;})));

      let lowerVoxelBound = verifyObjectProperty(extended, 'MinPoint', x => parseIntVec(vec3.create(), x));

      this.boundingBoxes = [{
        corner: lowerVoxelBound,
        size: this.upperVoxelBound
      }];
    } catch (parseError) {
      throw new Error(`Failed to parse DVID volume geometry: ${parseError.message}`);
    }
  }
}

export class MultiscaleVolumeInfo {
  scales: VolumeInfo[];
  numChannels: number;
  constructor(volumeInfoResponse: any) {
    try {
      verifyObject(volumeInfoResponse);
      this.scales = [];
      let baseVolumeInfo = new VolumeInfo(volumeInfoResponse);
      this.scales.push(baseVolumeInfo);
      let lastVoxelSize = baseVolumeInfo.voxelSize;
      for (let level = 1; level < baseVolumeInfo.numLevels; ++level) {
        let volumeInfo:VolumeInfo = {...baseVolumeInfo};
        volumeInfo.voxelSize = vec3.multiply(vec3.create(), lastVoxelSize, vec3.fromValues(2, 2, 2 ));
        lastVoxelSize = volumeInfo.voxelSize;
        volumeInfo.upperVoxelBound = vec3.fromValues(0, 0, 0);
        this.scales.push(volumeInfo);
      }
      let baseScale = this.scales[0];
      this.numChannels = this.numChannels = baseScale.numChannels;
    } catch (parseError) {
      throw new Error(
          `Failed to parse DVID multiscale volume specification: ${parseError.message}`);
    }
  }
}

function getAnnotationChunkDataSize(parameters: AnnotationSourceParameters, upperVoxelBound: vec3) {
  if (parameters.usertag) {
    return upperVoxelBound;
  } else {
    return parameters.chunkDataSize;
  }
}

function makeAnnotationGeometrySourceSpecifications(multiscaleInfo: MultiscaleVolumeInfo, parameters: AnnotationSourceParameters) {
  let makeSpec = (scale: VolumeInfo) => {
    const upperVoxelBound = scale.upperVoxelBound;
    const chunkDataSize = getAnnotationChunkDataSize(parameters, upperVoxelBound);
    let spec = makeSliceViewChunkSpecification({
      rank: 3,
      chunkDataSize: Uint32Array.from(chunkDataSize),
      upperVoxelBound: scale.upperVoxelBound
    });

    return [{ parameters: undefined, spec, chunkToMultiscaleTransform: mat4.create()}];
  };

  if (parameters.usertag) {
    if (parameters.user) {
      return [makeSpec(multiscaleInfo.scales[0])];
    } else {
      throw("Expecting a valid user");
    }
  } else {
    return multiscaleInfo.scales.map(scale => makeSpec(scale));
  }
}

export class DVIDDataSource extends DataSourceProvider {
  constructor(public credentialsManager: CredentialsManager) {
    super();
  }

  get description() {
    return 'DVID';
  }

<<<<<<< HEAD
  getCredentialsProvider(authServer: AuthType) {
    if (authServer) {
      if (!isDVIDCredentialsProviderRegistered(authServer)) {
        registerDVIDCredentialsProvider(authServer);
      }
=======
    // this.annotationSchema = this.parameters.schema;
    mat4.fromScaling(this.objectToLocal, options.multiscaleVolumeInfo.scales[0].voxelSize);
    this.updateAnnotationHandlers();
    this.childAdded = this.childAdded || new Signal<(annotation: Annotation) => void>();
    this.childUpdated = this.childUpdated || new Signal<(annotation: Annotation) => void>();
    this.childDeleted = this.childDeleted || new Signal<(annotationId: string) => void>();
>>>>>>> 9ae7f549

      return this.credentialsManager.getCredentialsProvider<DVIDToken>(authServer, authServer);
    } else {
      return this.credentialsManager.getCredentialsProvider<DVIDToken>(credentialsKey, authServer);
    }

    this.makeEditWidget = (reference: AnnotationReference) => {
      let schema = this.parameters.schema || defaultJsonSchema;
      const annotation = reference.value!;
      const properties: JsonObject = (<DVIDPointAnnotation>(annotation)).properties || {};

      let widget = createAnnotationWidget(schema, { 'Prop': properties }, this.readonly);
      // console.log(annotation);
      // setWidgetFromObject(widget, annotation.property, 'annotation\\Prop');
      let button = document.createElement('button');
      button.textContent = 'update';
      button.onclick = () => {
        let result: any = {};
        getObjectFromWidget(schema, '', result, 'annotation');
        // alert(JSON.stringify(result));
        const x = result['Prop'];
        let newAnnotation: DVIDPointAnnotation = <DVIDPointAnnotation>(annotation);
        if (newAnnotation.properties) {
          newAnnotation.properties = { ...newAnnotation.properties, ...x };
        } else {
          newAnnotation.properties = x;
        }
        newAnnotation.description = getAnnotationDescription(newAnnotation);
        this.update(reference, newAnnotation);
        this.commit(reference);
      };
      widget.appendChild(button);

      return widget;
    }
  }

  get(options: GetDataSourceOptions): Promise<DataSource> {
    return getDataSource(options, this.getCredentialsProvider.bind(this));
  }

<<<<<<< HEAD
  completeUrl(options: CompleteUrlOptions) {
    return completeUrl(options, this.getCredentialsProvider.bind(this));
=======
      (<DVIDPointAnnotation>annotation).kind = 'Note';
      annotation.point = vec3.round(vec3.create(), annotation.point);
      let {properties} = <DVIDPointAnnotation>annotation;
      if (properties) { // Always assume user-defined bookmark
        if (!('custom'in properties)) {
          properties['custom'] = '1';
        }
      } else {
        (<DVIDPointAnnotation>annotation).properties = {'custom': '1'};
      }
    }
    return super.add(annotation, commit);
>>>>>>> 9ae7f549
  }
}

function getUser(parameters: AnnotationSourceParameters, token:string) {
  const tokenUser = getUserFromToken(token);
  if (tokenUser) {
    if (parameters.user) {
      if (parameters.user !== tokenUser) {
        return undefined;
      }
    } else {
      return tokenUser;
    }
  }

  if (parameters.usertag && !parameters.user) {
    if (parameters.tags) {
      parameters.user = parameters.tags['guest'];
    }
    if (!parameters.user) {
      return Env.getUser();
    }
  }

  return parameters.user;
}

/*
function getDataInfoUrl(parameters: AnnotationSourceParameters): string {
  return `${parameters.baseUrl}/api/node/${parameters.nodeKey}/${parameters.dataInstanceKey}/info`;
}

function getDataInfo(
  parameters: AnnotationSourceParameters, credentials: DVIDToken): Promise<any> {
  // let instance = new DVIDInstance(parameters.baseUrl, parameters.nodeKey);
  return makeRequestWithReadyCredentials(
    credentials,
    {
      method: 'GET',
      url: getDataInfoUrl(parameters),
      responseType: 'json'
    }
  )
}
*/

<<<<<<< HEAD
const MultiscaleAnnotationSourceBase = WithParameters(
  WithCredentialsProvider<DVIDToken>()(MultiscaleAnnotationSource), AnnotationSourceParameters);
=======
async function parseAnnotationKey(key: string, getCredentialsProvider: (auth:string) => CredentialsProvider<DVIDToken>): Promise<AnnotationSourceParameters> {
  const match = key.match(/^([^\/]+:\/\/[^\/]+)\/([^\/]+)\/([^\/\?]+)(\?.*)?$/);
>>>>>>> 9ae7f549

export class DVIDAnnotationSource extends MultiscaleAnnotationSourceBase {
  key: any;
  private updateAnnotationHandlers() {
    updateRenderHelper();
    updateAnnotationTypeHandler();
  }

  constructor(chunkManager: ChunkManager, options: {
    credentialsProvider: CredentialsProvider<DVIDToken>,
    parameters: AnnotationSourceParameters,
    multiscaleVolumeInfo: MultiscaleVolumeInfo
  }) {
    super(chunkManager, <any>{
      rank: 3,
      sourceSpecifications:
          makeAnnotationGeometrySourceSpecifications(options.multiscaleVolumeInfo, options.parameters),
      ...options
    });

    // mat4.fromScaling(this.objectToLocal, options.multiscaleVolumeInfo.scales[0].voxelSize);
    this.updateAnnotationHandlers();
    this.childAdded = this.childAdded || new Signal<(annotation: Annotation) => void>();
    this.childUpdated = this.childUpdated || new Signal<(annotation: Annotation) => void>();
    this.childDeleted = this.childDeleted || new Signal<(annotationId: string) => void>();

    if (this.parameters.readonly !== undefined) {
      this.readonly = this.parameters.readonly;
    }
<<<<<<< HEAD
  
    if (!this.parameters.user || !this.parameters.usertag) {
      this.readonly = true;
    }
=======
  }

  let credentials = await getCredentialsProvider(auth).get();
  let dataInfo = await getDataInfo(sourceParameters, credentials.credentials);

  sourceParameters.tags = getInstanceTags(dataInfo);
  if ('BlockSize' in sourceParameters.tags) {
    sourceParameters.chunkDataSize = JSON.parse(verifyObjectProperty(sourceParameters.tags, "BlockSize", verifyString));
  }
  sourceParameters.authServer = 'token:' + credentials.credentials;
  sourceParameters.usertag = userTagged(sourceParameters);
  sourceParameters.user = getUser(sourceParameters, credentials.credentials);
  sourceParameters.syncedLabel = getSyncedLabel(dataInfo);
  sourceParameters.schema = getSchema(sourceParameters);

  return sourceParameters;

  /*
  return getCredentialsProvider(auth).get().then(
    credentials => getDataInfo(sourceParameters, credentials.credentials).then(
      response => {
        sourceParameters.tags = getInstanceTags(response);
        if ('BlockSize' in sourceParameters.tags) {
          sourceParameters.chunkDataSize = JSON.parse(verifyObjectProperty(sourceParameters.tags, "BlockSize", verifyString));
        }
        sourceParameters.authServer = 'token:' + credentials.credentials;
        sourceParameters.usertag = userTagged(sourceParameters);
        sourceParameters.user = getUser(sourceParameters, credentials.credentials);
        sourceParameters.syncedLabel = getSyncedLabel(response);
        return sourceParameters;
      }
    )
  );
  */
}

/*
function getDataInfoPath(parameters: AnnotationSourceParameters): string {
  return `/${parameters.dataInstanceKey}/info`;
}
*/

function getDataInfoUrl(parameters: AnnotationSourceParameters): string {
  return `${parameters.baseUrl}/api/node/${parameters.nodeKey}/${parameters.dataInstanceKey}/info`;
}

function getInstanceTags(dataInfo: any) {
  let baseInfo = verifyObjectProperty(dataInfo, 'Base', verifyObject);

  return verifyObjectProperty(baseInfo, 'Tags', verifyObject);
}

function getVolumeInfoResponseFromTags(tags: any) {
  let MaxDownresLevel = parseInt(verifyObjectProperty(tags, 'MaxDownresLevel', verifyString));
  let MaxPoint = JSON.parse(verifyObjectProperty(tags, "MaxPoint", verifyString));
  let MinPoint = JSON.parse(verifyObjectProperty(tags, "MinPoint", verifyString));
  let VoxelSize = JSON.parse(verifyObjectProperty(tags, "VoxelSize", verifyString));

  return {
    Base: {
    },
    Extended: {
      VoxelSize,
      MinPoint,
      MaxPoint,
      MaxDownresLevel
    }
  };
}

function getSyncedLabel(dataInfo: any): string {
  let baseInfo = verifyObjectProperty(dataInfo, 'Base', verifyObject);
  let syncs = verifyObjectProperty(baseInfo, 'Syncs', verifyStringArray);


  if (syncs.length === 1) {
    return syncs[0];
  } else {
    return '';
  }
}

function getSchema(parameters: AnnotationSourceParameters) {
  if (parameters.tags) {
    let schemaJson = parameters.tags['schema'];
    if (schemaJson) {
      return JSON.parse(schemaJson);
    }
  }
}

function userTagged(parameters: AnnotationSourceParameters) {
  if (parameters.usertag) {
    return true;
  } else if (parameters.tags && parameters.usertag === undefined) {
    return parameters.tags['annotation'] === 'user-supplied';
>>>>>>> 9ae7f549
  }

  add(annotation: Annotation, commit: boolean = true): AnnotationReference {
    if (annotation.type === AnnotationType.POINT) {
      if (this.readonly) {
        let errorMessage = 'Permission denied for changing annotations.';
        StatusMessage.showTemporaryMessage(errorMessage);
        throw Error(errorMessage);
      }

      annotation.point = annotation.point.map(x => Math.round(x));
      let {properties} = <DVIDPointAnnotation>annotation;
      if (properties) { // Always assume user-defined bookmark
        if (!('custom'in properties)) {
          properties['custom'] = '1';
        }
      } else {
        (<DVIDPointAnnotation>annotation).properties = {'custom': '1'};
      }
    }
    return super.add(annotation, commit);
  }
}
<|MERGE_RESOLUTION|>--- conflicted
+++ resolved
@@ -39,20 +39,14 @@
 import {MultiscaleAnnotationSource} from 'neuroglancer/annotation/frontend';
 import { AnnotationType, Annotation, AnnotationReference } from 'neuroglancer/annotation';
 import {Signal} from 'neuroglancer/util/signal';
-<<<<<<< HEAD
-import {Env, getUserFromToken, DVIDPointAnnotation, updateAnnotationTypeHandler, updateRenderHelper} from 'neuroglancer/datasource/dvid/utils';
+import {Env, getUserFromToken, DVIDPointAnnotation, getAnnotationDescription, updateAnnotationTypeHandler, updateRenderHelper} from 'neuroglancer/datasource/dvid/utils';
 import { registerDVIDCredentialsProvider, isDVIDCredentialsProviderRegistered } from 'neuroglancer/datasource/dvid/register_credentials_provider';
 import {WithCredentialsProvider} from 'neuroglancer/credentials_provider/chunk_source_frontend'
 import {CredentialsManager, CredentialsProvider} from 'neuroglancer/credentials_provider'
 import { makeSliceViewChunkSpecification } from 'neuroglancer/sliceview/base';
-=======
-import {Env, getUserFromToken, DVIDPointAnnotation, getAnnotationDescription, updateAnnotationTypeHandler, updateRenderHelper} from 'neuroglancer/datasource/dvid/utils';
-import { getObjectId } from 'neuroglancer/util/object_id';
-import { registerDVIDCredentialsProvider, isDVIDCredentialsProviderRegistered } from 'neuroglancer/datasource/dvid/register_credentials_provider';
 import {createAnnotationWidget, getObjectFromWidget} from 'neuroglancer/datasource/dvid/widgets';
 import { JsonObject } from 'neuroglancer/datasource/dvid/jsonschema';
 import {defaultJsonSchema} from 'neuroglancer/datasource/dvid/utils';
->>>>>>> 9ae7f549
 
 let serverDataTypes = new Map<string, DataType>();
 serverDataTypes.set('uint8', DataType.UINT8);
@@ -535,7 +529,6 @@
  */
 /*
 export function getDataInstanceDetails(
-<<<<<<< HEAD
     chunkManager: ChunkManager, parameters: DVIDSourceParameters, info: VolumeDataInstanceInfo, credentialsProvider: CredentialsProvider<DVIDToken>) {
   let {baseUrl, nodeKey} = parameters;
   return chunkManager.memoize.getUncounted(
@@ -543,19 +536,6 @@
         // let instance = new DVIDInstance(parameters.baseUrl, parameters.nodeKey);
         let instanceDetails = info.obj;
         let result = makeRequestWithCredentials(credentialsProvider, {
-=======
-    chunkManager: ChunkManager, parameters: DVIDSourceParameters, info: VolumeDataInstanceInfo, 
-    getCredentialsProvider: (auth:AuthType) => CredentialsProvider<DVIDToken>) {
-  let {baseUrl, nodeKey} = parameters;
-  return chunkManager.memoize.getUncounted(
-      {type: 'dvid:getInstanceDetails', baseUrl, nodeKey, name: info.name}, async () => {
-        /*
-        let result = fetchOk(`${baseUrl}/api/node/${nodeKey}/${info.name}/info`)
-                         .then(response => response.json());
-                         */
-        let instance = new DVIDInstance(parameters.baseUrl, parameters.nodeKey);
-        let result = makeRequestWithCredentials(getCredentialsProvider(parameters.authServer), {
->>>>>>> 9ae7f549
           method: 'GET',
           url: instance.getNodeApiUrl(`/${info.name}/info`),
           responseType: 'json'
@@ -570,52 +550,13 @@
         });
 
         let instanceDetails = await result;
-<<<<<<< HEAD
-
-=======
-        let baseInfo = verifyObjectProperty(instanceDetails, 'Base', verifyObject);
-        let typeName = verifyObjectProperty(baseInfo, 'TypeName', verifyString);
-        if (typeName == 'annotation') {
-          let syncedLabel = getSyncedLabel(instanceDetails);
-          if (syncedLabel) {
-            instanceDetails = await makeRequestWithCredentials(getCredentialsProvider(parameters.authServer), {
-              method: 'GET',
-              url: instance.getNodeApiUrl(`/${syncedLabel}/info`),
-              responseType: 'json'
-            });
-          } else {
-            let tags = getInstanceTags(instanceDetails);
-            info.lowerVoxelBound = parseIntVec(vec3.create(), JSON.parse(verifyObjectProperty(tags, "MinPoint", verifyString)));
-            info.upperVoxelBound = parseIntVec(vec3.create(), JSON.parse(verifyObjectProperty(tags, "MaxPoint", verifyString)));
-            return info;
-          }
-        } 
->>>>>>> 9ae7f549
         
         let extended = verifyObjectProperty(instanceDetails, 'Extended', verifyObject);
         info.lowerVoxelBound =
           verifyObjectProperty(extended, 'MinPoint', x => parseIntVec(vec3.create(), x));
-<<<<<<< HEAD
         info.upperVoxelBoundInclusive =
           verifyObjectProperty(extended, 'MaxPoint', x => parseIntVec(vec3.create(), x));
         return info;
-=======
-        info.upperVoxelBound =
-          verifyObjectProperty(extended, 'MaxPoint', x => parseIntVec(vec3.create(), x));
-
-        return info;
-
-        /*
-        return result.then(instanceDetails => {
-          let extended = verifyObjectProperty(instanceDetails, 'Extended', verifyObject);
-          info.lowerVoxelBound =
-              verifyObjectProperty(extended, 'MinPoint', x => parseIntVec(vec3.create(), x));
-          info.upperVoxelBound =
-              verifyObjectProperty(extended, 'MaxPoint', x => parseIntVec(vec3.create(), x));
-          return info;
-        });
-        */
->>>>>>> 9ae7f549
       });
 }
 */
@@ -808,6 +749,15 @@
   });
 
   return dataSource;
+}
+
+function getSchema(parameters: AnnotationSourceParameters) {
+  if (parameters.tags) {
+    let schemaJson = parameters.tags['schema'];
+    if (schemaJson) {
+      return JSON.parse(schemaJson);
+    }
+  }
 }
 
 export function getDataSource(options: GetDataSourceOptions, getCredentialsProvider: (auth:AuthType) => CredentialsProvider<DVIDToken>): Promise<DataSource> {
@@ -851,6 +801,7 @@
           sourceParameters.tags = dataInstanceInfo.tags;
           sourceParameters.usertag = userTagged(sourceParameters);
           sourceParameters.user = getUser(sourceParameters, credentials.credentials);
+          sourceParameters.schema = getSchema(sourceParameters);
 
           // let annotationDataInstanceInfo = await getAnnotationDataInstanceDetails(options.chunkManager, sourceParameters, dataInstanceInfo, credentialsProvider);
           
@@ -1009,24 +960,104 @@
     return 'DVID';
   }
 
-<<<<<<< HEAD
   getCredentialsProvider(authServer: AuthType) {
     if (authServer) {
       if (!isDVIDCredentialsProviderRegistered(authServer)) {
         registerDVIDCredentialsProvider(authServer);
       }
-=======
-    // this.annotationSchema = this.parameters.schema;
-    mat4.fromScaling(this.objectToLocal, options.multiscaleVolumeInfo.scales[0].voxelSize);
+
+      return this.credentialsManager.getCredentialsProvider<DVIDToken>(authServer, authServer);
+    } else {
+      return this.credentialsManager.getCredentialsProvider<DVIDToken>(credentialsKey, authServer);
+    }
+  }
+
+  get(options: GetDataSourceOptions): Promise<DataSource> {
+    return getDataSource(options, this.getCredentialsProvider.bind(this));
+  }
+
+  completeUrl(options: CompleteUrlOptions) {
+    return completeUrl(options, this.getCredentialsProvider.bind(this));
+  }
+}
+
+function getUser(parameters: AnnotationSourceParameters, token:string) {
+  const tokenUser = getUserFromToken(token);
+  if (tokenUser) {
+    if (parameters.user) {
+      if (parameters.user !== tokenUser) {
+        return undefined;
+      }
+    } else {
+      return tokenUser;
+    }
+  }
+
+  if (parameters.usertag && !parameters.user) {
+    if (parameters.tags) {
+      parameters.user = parameters.tags['guest'];
+    }
+    if (!parameters.user) {
+      return Env.getUser();
+    }
+  }
+
+  return parameters.user;
+}
+
+/*
+function getDataInfoUrl(parameters: AnnotationSourceParameters): string {
+  return `${parameters.baseUrl}/api/node/${parameters.nodeKey}/${parameters.dataInstanceKey}/info`;
+}
+
+function getDataInfo(
+  parameters: AnnotationSourceParameters, credentials: DVIDToken): Promise<any> {
+  // let instance = new DVIDInstance(parameters.baseUrl, parameters.nodeKey);
+  return makeRequestWithReadyCredentials(
+    credentials,
+    {
+      method: 'GET',
+      url: getDataInfoUrl(parameters),
+      responseType: 'json'
+    }
+  )
+}
+*/
+
+const MultiscaleAnnotationSourceBase = WithParameters(
+  WithCredentialsProvider<DVIDToken>()(MultiscaleAnnotationSource), AnnotationSourceParameters);
+
+export class DVIDAnnotationSource extends MultiscaleAnnotationSourceBase {
+  key: any;
+  private updateAnnotationHandlers() {
+    updateRenderHelper();
+    updateAnnotationTypeHandler();
+  }
+
+  constructor(chunkManager: ChunkManager, options: {
+    credentialsProvider: CredentialsProvider<DVIDToken>,
+    parameters: AnnotationSourceParameters,
+    multiscaleVolumeInfo: MultiscaleVolumeInfo
+  }) {
+    super(chunkManager, <any>{
+      rank: 3,
+      sourceSpecifications:
+          makeAnnotationGeometrySourceSpecifications(options.multiscaleVolumeInfo, options.parameters),
+      ...options
+    });
+
+    // mat4.fromScaling(this.objectToLocal, options.multiscaleVolumeInfo.scales[0].voxelSize);
     this.updateAnnotationHandlers();
     this.childAdded = this.childAdded || new Signal<(annotation: Annotation) => void>();
     this.childUpdated = this.childUpdated || new Signal<(annotation: Annotation) => void>();
     this.childDeleted = this.childDeleted || new Signal<(annotationId: string) => void>();
->>>>>>> 9ae7f549
-
-      return this.credentialsManager.getCredentialsProvider<DVIDToken>(authServer, authServer);
-    } else {
-      return this.credentialsManager.getCredentialsProvider<DVIDToken>(credentialsKey, authServer);
+
+    if (this.parameters.readonly !== undefined) {
+      this.readonly = this.parameters.readonly;
+    }
+  
+    if (!this.parameters.user || !this.parameters.usertag) {
+      this.readonly = true;
     }
 
     this.makeEditWidget = (reference: AnnotationReference) => {
@@ -1060,214 +1091,6 @@
     }
   }
 
-  get(options: GetDataSourceOptions): Promise<DataSource> {
-    return getDataSource(options, this.getCredentialsProvider.bind(this));
-  }
-
-<<<<<<< HEAD
-  completeUrl(options: CompleteUrlOptions) {
-    return completeUrl(options, this.getCredentialsProvider.bind(this));
-=======
-      (<DVIDPointAnnotation>annotation).kind = 'Note';
-      annotation.point = vec3.round(vec3.create(), annotation.point);
-      let {properties} = <DVIDPointAnnotation>annotation;
-      if (properties) { // Always assume user-defined bookmark
-        if (!('custom'in properties)) {
-          properties['custom'] = '1';
-        }
-      } else {
-        (<DVIDPointAnnotation>annotation).properties = {'custom': '1'};
-      }
-    }
-    return super.add(annotation, commit);
->>>>>>> 9ae7f549
-  }
-}
-
-function getUser(parameters: AnnotationSourceParameters, token:string) {
-  const tokenUser = getUserFromToken(token);
-  if (tokenUser) {
-    if (parameters.user) {
-      if (parameters.user !== tokenUser) {
-        return undefined;
-      }
-    } else {
-      return tokenUser;
-    }
-  }
-
-  if (parameters.usertag && !parameters.user) {
-    if (parameters.tags) {
-      parameters.user = parameters.tags['guest'];
-    }
-    if (!parameters.user) {
-      return Env.getUser();
-    }
-  }
-
-  return parameters.user;
-}
-
-/*
-function getDataInfoUrl(parameters: AnnotationSourceParameters): string {
-  return `${parameters.baseUrl}/api/node/${parameters.nodeKey}/${parameters.dataInstanceKey}/info`;
-}
-
-function getDataInfo(
-  parameters: AnnotationSourceParameters, credentials: DVIDToken): Promise<any> {
-  // let instance = new DVIDInstance(parameters.baseUrl, parameters.nodeKey);
-  return makeRequestWithReadyCredentials(
-    credentials,
-    {
-      method: 'GET',
-      url: getDataInfoUrl(parameters),
-      responseType: 'json'
-    }
-  )
-}
-*/
-
-<<<<<<< HEAD
-const MultiscaleAnnotationSourceBase = WithParameters(
-  WithCredentialsProvider<DVIDToken>()(MultiscaleAnnotationSource), AnnotationSourceParameters);
-=======
-async function parseAnnotationKey(key: string, getCredentialsProvider: (auth:string) => CredentialsProvider<DVIDToken>): Promise<AnnotationSourceParameters> {
-  const match = key.match(/^([^\/]+:\/\/[^\/]+)\/([^\/]+)\/([^\/\?]+)(\?.*)?$/);
->>>>>>> 9ae7f549
-
-export class DVIDAnnotationSource extends MultiscaleAnnotationSourceBase {
-  key: any;
-  private updateAnnotationHandlers() {
-    updateRenderHelper();
-    updateAnnotationTypeHandler();
-  }
-
-  constructor(chunkManager: ChunkManager, options: {
-    credentialsProvider: CredentialsProvider<DVIDToken>,
-    parameters: AnnotationSourceParameters,
-    multiscaleVolumeInfo: MultiscaleVolumeInfo
-  }) {
-    super(chunkManager, <any>{
-      rank: 3,
-      sourceSpecifications:
-          makeAnnotationGeometrySourceSpecifications(options.multiscaleVolumeInfo, options.parameters),
-      ...options
-    });
-
-    // mat4.fromScaling(this.objectToLocal, options.multiscaleVolumeInfo.scales[0].voxelSize);
-    this.updateAnnotationHandlers();
-    this.childAdded = this.childAdded || new Signal<(annotation: Annotation) => void>();
-    this.childUpdated = this.childUpdated || new Signal<(annotation: Annotation) => void>();
-    this.childDeleted = this.childDeleted || new Signal<(annotationId: string) => void>();
-
-    if (this.parameters.readonly !== undefined) {
-      this.readonly = this.parameters.readonly;
-    }
-<<<<<<< HEAD
-  
-    if (!this.parameters.user || !this.parameters.usertag) {
-      this.readonly = true;
-    }
-=======
-  }
-
-  let credentials = await getCredentialsProvider(auth).get();
-  let dataInfo = await getDataInfo(sourceParameters, credentials.credentials);
-
-  sourceParameters.tags = getInstanceTags(dataInfo);
-  if ('BlockSize' in sourceParameters.tags) {
-    sourceParameters.chunkDataSize = JSON.parse(verifyObjectProperty(sourceParameters.tags, "BlockSize", verifyString));
-  }
-  sourceParameters.authServer = 'token:' + credentials.credentials;
-  sourceParameters.usertag = userTagged(sourceParameters);
-  sourceParameters.user = getUser(sourceParameters, credentials.credentials);
-  sourceParameters.syncedLabel = getSyncedLabel(dataInfo);
-  sourceParameters.schema = getSchema(sourceParameters);
-
-  return sourceParameters;
-
-  /*
-  return getCredentialsProvider(auth).get().then(
-    credentials => getDataInfo(sourceParameters, credentials.credentials).then(
-      response => {
-        sourceParameters.tags = getInstanceTags(response);
-        if ('BlockSize' in sourceParameters.tags) {
-          sourceParameters.chunkDataSize = JSON.parse(verifyObjectProperty(sourceParameters.tags, "BlockSize", verifyString));
-        }
-        sourceParameters.authServer = 'token:' + credentials.credentials;
-        sourceParameters.usertag = userTagged(sourceParameters);
-        sourceParameters.user = getUser(sourceParameters, credentials.credentials);
-        sourceParameters.syncedLabel = getSyncedLabel(response);
-        return sourceParameters;
-      }
-    )
-  );
-  */
-}
-
-/*
-function getDataInfoPath(parameters: AnnotationSourceParameters): string {
-  return `/${parameters.dataInstanceKey}/info`;
-}
-*/
-
-function getDataInfoUrl(parameters: AnnotationSourceParameters): string {
-  return `${parameters.baseUrl}/api/node/${parameters.nodeKey}/${parameters.dataInstanceKey}/info`;
-}
-
-function getInstanceTags(dataInfo: any) {
-  let baseInfo = verifyObjectProperty(dataInfo, 'Base', verifyObject);
-
-  return verifyObjectProperty(baseInfo, 'Tags', verifyObject);
-}
-
-function getVolumeInfoResponseFromTags(tags: any) {
-  let MaxDownresLevel = parseInt(verifyObjectProperty(tags, 'MaxDownresLevel', verifyString));
-  let MaxPoint = JSON.parse(verifyObjectProperty(tags, "MaxPoint", verifyString));
-  let MinPoint = JSON.parse(verifyObjectProperty(tags, "MinPoint", verifyString));
-  let VoxelSize = JSON.parse(verifyObjectProperty(tags, "VoxelSize", verifyString));
-
-  return {
-    Base: {
-    },
-    Extended: {
-      VoxelSize,
-      MinPoint,
-      MaxPoint,
-      MaxDownresLevel
-    }
-  };
-}
-
-function getSyncedLabel(dataInfo: any): string {
-  let baseInfo = verifyObjectProperty(dataInfo, 'Base', verifyObject);
-  let syncs = verifyObjectProperty(baseInfo, 'Syncs', verifyStringArray);
-
-
-  if (syncs.length === 1) {
-    return syncs[0];
-  } else {
-    return '';
-  }
-}
-
-function getSchema(parameters: AnnotationSourceParameters) {
-  if (parameters.tags) {
-    let schemaJson = parameters.tags['schema'];
-    if (schemaJson) {
-      return JSON.parse(schemaJson);
-    }
-  }
-}
-
-function userTagged(parameters: AnnotationSourceParameters) {
-  if (parameters.usertag) {
-    return true;
-  } else if (parameters.tags && parameters.usertag === undefined) {
-    return parameters.tags['annotation'] === 'user-supplied';
->>>>>>> 9ae7f549
-  }
-
   add(annotation: Annotation, commit: boolean = true): AnnotationReference {
     if (annotation.type === AnnotationType.POINT) {
       if (this.readonly) {
@@ -1276,6 +1099,7 @@
         throw Error(errorMessage);
       }
 
+      (<DVIDPointAnnotation>annotation).kind = 'Note';
       annotation.point = annotation.point.map(x => Math.round(x));
       let {properties} = <DVIDPointAnnotation>annotation;
       if (properties) { // Always assume user-defined bookmark

/**
 * @license
 * Copyright 2016 Google Inc.
 * Licensed under the Apache License, Version 2.0 (the "License");
 * you may not use this file except in compliance with the License.
 * You may obtain a copy of the License at
 *
 *      http://www.apache.org/licenses/LICENSE-2.0
 *
 * Unless required by applicable law or agreed to in writing, software
 * distributed under the License is distributed on an "AS IS" BASIS,
 * WITHOUT WARRANTIES OR CONDITIONS OF ANY KIND, either express or implied.
 * See the License for the specific language governing permissions and
 * limitations under the License.
 */

/**
 * @file
 * Support for DVID (https://github.com/janelia-flyem/dvid) servers.
 */

import {makeDataBoundsBoundingBoxAnnotationSet} from 'neuroglancer/annotation';
import {ChunkManager, WithParameters} from 'neuroglancer/chunk_manager/frontend';
<<<<<<< HEAD
import {CredentialsManager, CredentialsProvider} from 'neuroglancer/credentials_provider';
import {WithCredentialsProvider} from 'neuroglancer/credentials_provider/chunk_source_frontend';
import {CompletionResult, DataSource} from 'neuroglancer/datasource';
import {AnnotationSourceParameters, DVIDSourceParameters, MeshSourceParameters, SkeletonSourceParameters, VolumeChunkEncoding, VolumeChunkSourceParameters} from 'neuroglancer/datasource/dvid/base';
=======
import {BoundingBox, makeCoordinateSpace, makeIdentityTransform, makeIdentityTransformedBoundingBox} from 'neuroglancer/coordinate_transform';
import {CompleteUrlOptions, CompletionResult, DataSource, DataSourceProvider, GetDataSourceOptions} from 'neuroglancer/datasource';
import {DVIDSourceParameters, MeshSourceParameters, SkeletonSourceParameters, VolumeChunkEncoding, VolumeChunkSourceParameters} from 'neuroglancer/datasource/dvid/base';
>>>>>>> 54c3be84
import {MeshSource} from 'neuroglancer/mesh/frontend';
import {SkeletonSource} from 'neuroglancer/skeleton/frontend';
import {SliceViewSingleResolutionSource} from 'neuroglancer/sliceview/frontend';
import {DataType, makeDefaultVolumeChunkSpecifications, VolumeSourceOptions, VolumeType} from 'neuroglancer/sliceview/volume/base';
import {MultiscaleVolumeChunkSource, VolumeChunkSource} from 'neuroglancer/sliceview/volume/frontend';
import {StatusMessage} from 'neuroglancer/status';
import {transposeNestedArrays} from 'neuroglancer/util/array';
import {applyCompletionOffset, getPrefixMatchesWithDescriptions} from 'neuroglancer/util/completion';
import {mat4, vec3} from 'neuroglancer/util/geom';
// import {fetchOk} from 'neuroglancer/util/http_request';
import {parseQueryStringParameters, parseArray, parseFixedLengthArray, parseIntVec, verifyFinitePositiveFloat, verifyMapKey, verifyObject, verifyObjectAsMap, verifyObjectProperty, verifyPositiveInt, verifyString, verifyStringArray} from 'neuroglancer/util/json';
import {DVIDInstance, DVIDToken, credentialsKey, makeRequestWithCredentials, makeRequestWithReadyCredentials} from 'neuroglancer/datasource/dvid/api';
import {AnnotationGeometryChunkSpecification} from 'neuroglancer/annotation/base';
import {MultiscaleAnnotationSource} from 'neuroglancer/annotation/frontend';
import { AnnotationType, Annotation, AnnotationReference } from 'neuroglancer/annotation';
import {Signal} from 'neuroglancer/util/signal';
import {Env, getUserFromToken, DVIDPointAnnotation, updateAnnotationTypeHandler, updateRenderHelper} from 'neuroglancer/datasource/dvid/utils';
import { getObjectId } from 'neuroglancer/util/object_id';
import { registerDVIDCredentialsProvider, isDVIDCredentialsProviderRegistered } from 'neuroglancer/datasource/dvid/register_credentials_provider';

let serverDataTypes = new Map<string, DataType>();
serverDataTypes.set('uint8', DataType.UINT8);
serverDataTypes.set('uint32', DataType.UINT32);
serverDataTypes.set('uint64', DataType.UINT64);

export class DataInstanceBaseInfo {
  get typeName(): string {
    return this.obj['TypeName'];
  }

  get compressionName(): string {
    return this.obj['Compression'];
  }

  constructor(public obj: any) {
    verifyObject(obj);
    verifyObjectProperty(obj, 'TypeName', verifyString);
  }
}

export class DataInstanceInfo {
  constructor(public obj: any, public name: string, public base: DataInstanceBaseInfo) {}
}

class DVIDVolumeChunkSource extends
(WithParameters(WithCredentialsProvider<DVIDToken>()(VolumeChunkSource), VolumeChunkSourceParameters)) {}

class DVIDSkeletonSource extends
(WithParameters(WithCredentialsProvider<DVIDToken>()(SkeletonSource), SkeletonSourceParameters)) {}

class DVIDMeshSource extends
(WithParameters(WithCredentialsProvider<DVIDToken>()(MeshSource), MeshSourceParameters)) {}

export class VolumeDataInstanceInfo extends DataInstanceInfo {
  dataType: DataType;
  lowerVoxelBound: vec3;
  upperVoxelBoundInclusive: vec3;
  voxelSize: vec3;
  numLevels: number;
  meshSrc: string;
  skeletonSrc: string;

  constructor(
      obj: any, name: string, base: DataInstanceBaseInfo, public encoding: VolumeChunkEncoding,
      instanceNames: Array<string>) {
    super(obj, name, base);
    let extended = verifyObjectProperty(obj, 'Extended', verifyObject);
    let extendedValues = verifyObjectProperty(extended, 'Values', x => parseArray(x, verifyObject));
    if (extendedValues.length < 1) {
      throw new Error(
          'Expected Extended.Values property to have length >= 1, but received: ${JSON.stringify(extendedValues)}.');
    }
    this.numLevels = 1;

    let instSet = new Set<string>(instanceNames);
    if (encoding === VolumeChunkEncoding.COMPRESSED_SEGMENTATIONARRAY) {
      // retrieve maximum downres level
      let maxdownreslevel = verifyObjectProperty(extended, 'MaxDownresLevel', verifyPositiveInt);
      this.numLevels = maxdownreslevel + 1;
    } else {
      // labelblk does not have explicit datatype support for multiscale but
      // by convention different levels are specified with unique
      // instances where levels are distinguished by the suffix '_LEVELNUM'
      while (instSet.has(name + '_' + this.numLevels.toString())) {
        this.numLevels += 1;
      }
    }

    if (instSet.has(name + '_meshes')) {
      this.meshSrc = name + '_meshes';
    } else {
      this.meshSrc = '';
    }

    if (instSet.has(name + '_skeletons')) {
      this.skeletonSrc = name + '_skeletons';
    } else {
      this.skeletonSrc = '';
    }


    this.dataType =
        verifyObjectProperty(extendedValues[0], 'DataType', x => verifyMapKey(x, serverDataTypes));
    this.voxelSize = verifyObjectProperty(
        extended, 'VoxelSize',
        x => parseFixedLengthArray(vec3.create(), x, verifyFinitePositiveFloat));
  }

  get volumeType() {
    return (
        (this.encoding === VolumeChunkEncoding.COMPRESSED_SEGMENTATION ||
         this.encoding === VolumeChunkEncoding.COMPRESSED_SEGMENTATIONARRAY) ?
            VolumeType.SEGMENTATION :
            VolumeType.IMAGE);
  }

  getSources(
      chunkManager: ChunkManager, parameters: DVIDSourceParameters,
      volumeSourceOptions: VolumeSourceOptions, credentialsProvider: CredentialsProvider<DVIDToken>) {
    let {encoding} = this;
    let sources: SliceViewSingleResolutionSource<VolumeChunkSource>[][] = [];

    // must be 64 block size to work with neuroglancer properly
    let blocksize = 64;
    for (let level = 0; level < this.numLevels; ++level) {
      const downsampleFactor = Math.pow(2, level);
      const invDownsampleFactor = Math.pow(2, -level);
      let lowerVoxelBound = vec3.create();
      let upperVoxelBound = vec3.create();
      for (let i = 0; i < 3; ++i) {
        let lowerVoxelNotAligned = Math.floor(this.lowerVoxelBound[i] * invDownsampleFactor);
        // adjust min to be a multiple of blocksize
        lowerVoxelBound[i] = lowerVoxelNotAligned - (lowerVoxelNotAligned % blocksize);
        let upperVoxelNotAligned = Math.ceil((this.upperVoxelBoundInclusive[i] + 1) * invDownsampleFactor);
        upperVoxelBound[i] = upperVoxelNotAligned;
        // adjust max to be a multiple of blocksize
        if ((upperVoxelNotAligned % blocksize) !== 0) {
          upperVoxelBound[i] += (blocksize - (upperVoxelNotAligned % blocksize));
        }
      }
      let dataInstanceKey = parameters.dataInstanceKey;

      if (encoding !== VolumeChunkEncoding.COMPRESSED_SEGMENTATIONARRAY) {
        if (level > 0) {
          dataInstanceKey += '_' + level.toString();
        }
      }

      let volParameters: VolumeChunkSourceParameters = {
        'baseUrl': parameters.baseUrl,
        'nodeKey': parameters.nodeKey,
        'dataInstanceKey': dataInstanceKey,
        'authServer': parameters.authServer,
        'dataScale': level.toString(),
        'encoding': encoding,
      };
      const chunkToMultiscaleTransform = mat4.create();
      for (let i = 0; i < 3; ++i) {
        chunkToMultiscaleTransform[5 * i] = downsampleFactor;
        chunkToMultiscaleTransform[12 + i] = lowerVoxelBound[i] * downsampleFactor;
      }
      let alternatives =
<<<<<<< HEAD
          VolumeChunkSpecification
              .getDefaults({
                voxelSize: voxelSize,
                dataType: this.dataType,
                numChannels: this.numChannels,
                transform: mat4.fromTranslation(
                    mat4.create(), vec3.multiply(vec3.create(), lowerVoxelBound, voxelSize)),
                baseVoxelOffset: lowerVoxelBound,
                upperVoxelBound: vec3.subtract(vec3.create(), upperVoxelBound, lowerVoxelBound),
                volumeType: this.volumeType,
                volumeSourceOptions,
                compressedSegmentationBlockSize:
                    ((encoding === VolumeChunkEncoding.COMPRESSED_SEGMENTATION ||
                      encoding === VolumeChunkEncoding.COMPRESSED_SEGMENTATIONARRAY) ?
                         vec3.fromValues(8, 8, 8) :
                         undefined)
              })
              .map(spec => {
                return chunkManager.getChunkSource(
                    DVIDVolumeChunkSource, 
                    {
                      spec,
                      credentialsProvider: credentialsProvider,
                      parameters: volParameters
                    });
              });
      sources.push(alternatives);
    }
    return sources;
  }

  getMeshSource(chunkManager: ChunkManager, parameters: DVIDSourceParameters, credentialsProvider: CredentialsProvider<DVIDToken>) {
    if (this.meshSrc !== '') {
      return chunkManager.getChunkSource(DVIDMeshSource, {
        parameters: {
          'baseUrl': parameters.baseUrl,
          'nodeKey': parameters.nodeKey,
          'authServer': parameters.authServer,
          'dataInstanceKey': this.meshSrc
        },
        credentialsProvider: credentialsProvider
      });
    } else {
      return null;
    }
  }

  getSkeletonSource(chunkManager: ChunkManager, parameters: DVIDSourceParameters, credentialsProvider: CredentialsProvider<DVIDToken>) {
    if (this.skeletonSrc !== '') {
      return chunkManager.getChunkSource(DVIDSkeletonSource, {
        parameters: {
          'baseUrl': parameters.baseUrl,
          'nodeKey': parameters.nodeKey,
          'authServer': parameters.authServer,
          'dataInstanceKey': this.skeletonSrc
        },
        credentialsProvider: credentialsProvider
      });
    } else {
      return null;
    }
=======
          makeDefaultVolumeChunkSpecifications({
            rank: 3,
            chunkToMultiscaleTransform,
            dataType: this.dataType,

            baseVoxelOffset: lowerVoxelBound,
            upperVoxelBound: vec3.subtract(vec3.create(), upperVoxelBound, lowerVoxelBound),
            volumeType: this.volumeType,
            volumeSourceOptions,
            compressedSegmentationBlockSize:
                ((encoding === VolumeChunkEncoding.COMPRESSED_SEGMENTATION ||
                  encoding === VolumeChunkEncoding.COMPRESSED_SEGMENTATIONARRAY) ?
                     vec3.fromValues(8, 8, 8) :
                     undefined)
          }).map(spec => ({
                   chunkSource: chunkManager.getChunkSource(
                       DVIDVolumeChunkSource, {spec, parameters: volParameters}),
                   chunkToMultiscaleTransform,
                 }));
      sources.push(alternatives);
    }
    return transposeNestedArrays(sources);
>>>>>>> 54c3be84
  }
}

export function parseDataInstance(
    obj: any, name: string, instanceNames: Array<string>): DataInstanceInfo {
  verifyObject(obj);
  let baseInfo = verifyObjectProperty(obj, 'Base', x => new DataInstanceBaseInfo(x));
  switch (baseInfo.typeName) {
    case 'uint8blk':
    case 'grayscale8':
      let isjpegcompress = baseInfo.compressionName.indexOf('jpeg') !== -1;
      return new VolumeDataInstanceInfo(
          obj, name, baseInfo,
          (isjpegcompress ? VolumeChunkEncoding.JPEG : VolumeChunkEncoding.RAW), instanceNames);
    case 'labels64':
    case 'labelblk':
      return new VolumeDataInstanceInfo(
          obj, name, baseInfo, VolumeChunkEncoding.COMPRESSED_SEGMENTATION, instanceNames);
    case 'labelarray':
    case 'labelmap':
      return new VolumeDataInstanceInfo(
          obj, name, baseInfo, VolumeChunkEncoding.COMPRESSED_SEGMENTATIONARRAY, instanceNames);
    default:
      throw new Error(`DVID data type ${JSON.stringify(baseInfo.typeName)} is not supported.`);
  }
}

export class RepositoryInfo {
  alias: string;
  description: string;
  errors: string[] = [];
  dataInstances = new Map<string, DataInstanceInfo>();
  uuid: string;
  vnodes = new Set<string>();
  constructor(obj: any) {
    if (obj instanceof RepositoryInfo) {
      this.alias = obj.alias;
      this.description = obj.description;
      // just copy references
      this.errors = obj.errors;
      this.dataInstances = obj.dataInstances;
      return;
    }
    verifyObject(obj);
    this.alias = verifyObjectProperty(obj, 'Alias', verifyString);
    this.description = verifyObjectProperty(obj, 'Description', verifyString);
    let dataInstanceObjs = verifyObjectProperty(obj, 'DataInstances', verifyObject);
    let instanceKeys = Object.keys(dataInstanceObjs);
    for (let key of instanceKeys) {
      try {
        this.dataInstances.set(key, parseDataInstance(dataInstanceObjs[key], key, instanceKeys));
      } catch (parseError) {
        let message = `Failed to parse data instance ${JSON.stringify(key)}: ${parseError.message}`;
        console.log(message);
        this.errors.push(message);
      }
    }

    let dagObj = verifyObjectProperty(obj, 'DAG', verifyObject);
    let nodeObjs = verifyObjectProperty(dagObj, 'Nodes', verifyObject);
    for (let key of Object.keys(nodeObjs)) {
      this.vnodes.add(key);
    }
  }
}

export function parseRepositoriesInfo(obj: any) {
  try {
    let result = verifyObjectAsMap(obj, x => new RepositoryInfo(x));

    // make all versions available for viewing
    let allVersions = new Map<string, RepositoryInfo>();
    for (let [key, info] of result) {
      allVersions.set(key, info);
      for (let key2 of info.vnodes) {
        if (key2 !== key) {
          // create new repo
          let rep = new RepositoryInfo(info);
          allVersions.set(key2, rep);
        }
      }
    }

    for (let [key, info] of allVersions) {
      info.uuid = key;
    }
    return allVersions;
  } catch (parseError) {
    throw new Error(`Failed to parse DVID repositories info: ${parseError.message}`);
  }
}

export class ServerInfo {
  repositories: Map<string, RepositoryInfo>;
  constructor(obj: any) {
    this.repositories = parseRepositoriesInfo(obj);
  }

  getNode(nodeKey: string): RepositoryInfo {
    // FIXME: Support non-root nodes.
    let matches: string[] = [];
    for (let key of this.repositories.keys()) {
      if (key.startsWith(nodeKey)) {
        matches.push(key);
      }
    }
    if (matches.length !== 1) {
      throw new Error(
          `Node key ${JSON.stringify(nodeKey)} matches ${JSON.stringify(matches)} nodes.`);
    }
    return this.repositories.get(matches[0])!;
  }
}

export function getServerInfo(chunkManager: ChunkManager, parameters: DVIDSourceParameters, getCredentialsProvider: (auth:AuthType) => CredentialsProvider<DVIDToken>) {
  return chunkManager.memoize.getUncounted({type: 'dvid:getServerInfo', parameters}, () => {
    const result = makeRequestWithCredentials(getCredentialsProvider(parameters.authServer), {url: `${parameters.baseUrl}/api/repos/info`, method: 'GET', responseType: "json"})
    .then(response => new ServerInfo(response));
    /*
    const result = fetchOk(`${parameters.baseUrl}/api/repos/info`)
                       .then(response => response.json())
                       .then(response => new ServerInfo(response));
                       */
    const description = `repository info for DVID server ${parameters.baseUrl}`;
    StatusMessage.forPromise(result, {
      initialMessage: `Retrieving ${description}.`,
      delay: true,
      errorPrefix: `Error retrieving ${description}: `,
    });
    return result;
  });
}

/**
 * Get extra dataInstance info that isn't available on the server level.
 * this requires an extra api call
 */
export function getDataInstanceDetails(
    chunkManager: ChunkManager, parameters: DVIDSourceParameters, info: VolumeDataInstanceInfo, getCredentialsProvider: (auth:AuthType) => CredentialsProvider<DVIDToken>) {
  let {baseUrl, nodeKey} = parameters;
  return chunkManager.memoize.getUncounted(
<<<<<<< HEAD
      {type: 'dvid:getInstanceDetails', baseUrl, nodeKey, name: info.name}, () => {
        /*
=======
      {type: 'dvid:getInstanceDetails', baseUrl, nodeKey, name: info.name}, async () => {
>>>>>>> 54c3be84
        let result = fetchOk(`${baseUrl}/api/node/${nodeKey}/${info.name}/info`)
                         .then(response => response.json());
                         */
        let instance = new DVIDInstance(parameters.baseUrl, parameters.nodeKey);
        let result = makeRequestWithCredentials(getCredentialsProvider(parameters.authServer), {
          method: 'GET',
          url: instance.getNodeApiUrl(`/${info.name}/info`),
          responseType: 'json'
        });
        const description = `datainstance info for node ${nodeKey} and instance ${info.name} ` +
            `on DVID server ${baseUrl}`;

        StatusMessage.forPromise(result, {
          initialMessage: `Retrieving ${description}.`,
          delay: true,
          errorPrefix: `Error retrieving ${description}: `,
        });

        const instanceDetails = await result;

        let extended = verifyObjectProperty(instanceDetails, 'Extended', verifyObject);
        info.lowerVoxelBound =
            verifyObjectProperty(extended, 'MinPoint', x => parseIntVec(vec3.create(), x));
        info.upperVoxelBoundInclusive =
            verifyObjectProperty(extended, 'MaxPoint', x => parseIntVec(vec3.create(), x));
        return info;
      });
}

<<<<<<< HEAD
export class MultiscaleVolumeChunkSource implements  GenericMultiscaleVolumeChunkSource {
=======

class DvidMultiscaleVolumeChunkSource extends MultiscaleVolumeChunkSource {
>>>>>>> 54c3be84
  get dataType() {
    return this.info.dataType;
  }
  get volumeType() {
    return this.info.volumeType;
  }

  get rank() {
    return 3;
  }

  constructor(
<<<<<<< HEAD
      public chunkManager: ChunkManager,
      public credentialsProvider: CredentialsProvider<DVIDToken>,
      public parameters: DVIDSourceParameters, public info: VolumeDataInstanceInfo) {}
=======
      chunkManager: ChunkManager, public baseUrl: string, public nodeKey: string,
      public dataInstanceKey: string, public info: VolumeDataInstanceInfo) {
    super(chunkManager);
  }
>>>>>>> 54c3be84

  getSources(volumeSourceOptions: VolumeSourceOptions) {
    return this.info.getSources(
        this.chunkManager, this.parameters,
        volumeSourceOptions, this.credentialsProvider);
  }
<<<<<<< HEAD

  getMeshSource() {
    let meshSource = this.info.getMeshSource(this.chunkManager, this.parameters, this.credentialsProvider);
    if (meshSource === null) {
      return this.info.getSkeletonSource(this.chunkManager, this.parameters, this.credentialsProvider);
    }
    return meshSource;
  }
=======
>>>>>>> 54c3be84
}

// const urlPattern = /^((?:http|https):\/\/[^\/]+)\/([^\/]+)\/([^\/]+)(\?.*)?$/;
const urlPattern = /^([^\/]+:\/\/[^\/]+)\/([^\/]+)\/([^\/\?]+)(\?.*)?$/;

function parseVolumeKey(url: string): DVIDSourceParameters {
  let match = url.match(urlPattern);
  if (match === null) {
    throw new Error(`Invalid DVID URL: ${JSON.stringify(url)}.`);
  }

  let queryString = match[4];
  let sourceParameters: AnnotationSourceParameters = {
    ...new AnnotationSourceParameters(),
    baseUrl: match[1],
    nodeKey: match[2],
    dataInstanceKey: match[3],
  };

  let parameters:any = {};
  if (queryString && queryString.length > 1) {
    parameters = parseQueryStringParameters(queryString.substring(1));
  }

  let auth = parameters.auth;
  if (!auth) {
    if (sourceParameters.baseUrl.startsWith('https')) {
      auth = `${sourceParameters.baseUrl}/api/server/token`;
    }
  }

  if (auth) {
    sourceParameters.authServer = auth;
  }

  return sourceParameters;
}

<<<<<<< HEAD
export function getVolume(chunkManager: ChunkManager, url: string, getCredentialsProvider: (auth:AuthType) => CredentialsProvider<DVIDToken>) {
  /*
  let match = url.match(urlPattern);
=======
export function getDataSource(options: GetDataSourceOptions): Promise<DataSource> {
  let match = options.providerUrl.match(urlPattern);
>>>>>>> 54c3be84
  if (match === null) {
    throw new Error(`Invalid DVID URL: ${JSON.stringify(options.providerUrl)}.`);
  }
  const baseUrl = match[1];
  const nodeKey = match[2];
  const dataInstanceKey = match[3];
<<<<<<< HEAD
  */

  let parameters = parseVolumeKey(url);
  let {baseUrl, nodeKey, dataInstanceKey} = parameters;

  return getServerInfo(chunkManager, parameters, getCredentialsProvider)
      .then(serverInfo => {
        let repositoryInfo = serverInfo.getNode(parameters.nodeKey);
=======
  return options.chunkManager.memoize.getUncounted(
      {
        type: 'dvid:MultiscaleVolumeChunkSource',
        baseUrl,
        nodeKey: nodeKey,
        dataInstanceKey,
      },
      async () => {
        const serverInfo = await getServerInfo(options.chunkManager, baseUrl);
        let repositoryInfo = serverInfo.getNode(nodeKey);
>>>>>>> 54c3be84
        if (repositoryInfo === undefined) {
          throw new Error(`Invalid node: ${JSON.stringify(parameters.nodeKey)}.`);
        }
        const dataInstanceInfo = repositoryInfo.dataInstances.get(parameters.dataInstanceKey);
        if (!(dataInstanceInfo instanceof VolumeDataInstanceInfo)) {
          throw new Error(`Invalid data instance ${parameters.dataInstanceKey}.`);
        }
<<<<<<< HEAD
        return getDataInstanceDetails(chunkManager, parameters, dataInstanceInfo, getCredentialsProvider);
      })
      .then((info: VolumeDataInstanceInfo) => {
        return chunkManager.memoize.getUncounted(
            {
              type: 'dvid:MultiscaleVolumeChunkSource',
              baseUrl,
              nodeKey: nodeKey,
              dataInstanceKey,
            },
            () => new MultiscaleVolumeChunkSource(
                chunkManager, getCredentialsProvider(parameters.authServer), parameters, info));
=======
        const info =
            await getDataInstanceDetails(options.chunkManager, baseUrl, nodeKey, dataInstanceInfo);
        const volume = new DvidMultiscaleVolumeChunkSource(
            options.chunkManager, baseUrl, nodeKey, dataInstanceKey, info);
        const box: BoundingBox = {
          lowerBounds: new Float64Array(info.lowerVoxelBound),
          upperBounds: Float64Array.from(info.upperVoxelBoundInclusive, x => x + 1)
        };
        const modelSpace = makeCoordinateSpace({
          rank: 3,
          names: ['x', 'y', 'z'],
          units: ['m', 'm', 'm'],
          scales: Float64Array.from(info.voxelSize, x => x / 1e9),
          boundingBoxes: [makeIdentityTransformedBoundingBox(box)],
        });
        const dataSource: DataSource = {
          modelTransform: makeIdentityTransform(modelSpace),
          subsources: [{
            id: 'default',
            subsource: {volume},
            default: true,
          }],
        };
        if (info.meshSrc) {
          const subsourceToModelSubspaceTransform = mat4.create();
          for (let i = 0; i < 3; ++i) {
            subsourceToModelSubspaceTransform[5 * i] = 1 / info.voxelSize[i];
          }
          dataSource.subsources.push({
            id: 'meshes',
            default: true,
            subsource: {
              mesh: options.chunkManager.getChunkSource(DVIDMeshSource, {
                parameters: {
                  'baseUrl': baseUrl,
                  'nodeKey': nodeKey,
                  'dataInstanceKey': info.meshSrc,
                }
              })
            },
            subsourceToModelSubspaceTransform,
          });
        }
        if (info.skeletonSrc) {
          dataSource.subsources.push({
            id: 'skeletons',
            default: true,
            subsource: {
              mesh: options.chunkManager.getChunkSource(DVIDSkeletonSource, {
                parameters: {
                  'baseUrl': baseUrl,
                  'nodeKey': nodeKey,
                  'dataInstanceKey': info.skeletonSrc,
                }
              })
            },
          });
        }
        dataSource.subsources.push({
          id: 'bounds',
          subsource: {staticAnnotations: makeDataBoundsBoundingBoxAnnotationSet(box)},
          default: true,
        });
        return dataSource;
>>>>>>> 54c3be84
      });
}

export function completeInstanceName(
    repositoryInfo: RepositoryInfo, prefix: string): CompletionResult {
  return {
    offset: 0,
    completions: getPrefixMatchesWithDescriptions<DataInstanceInfo>(
        prefix, repositoryInfo.dataInstances.values(), instance => instance.name,
        instance => {
          return `${instance.base.typeName}`;
        })
  };
}

export function completeNodeAndInstance(serverInfo: ServerInfo, prefix: string): CompletionResult {
  let match = prefix.match(/^(?:([^\/]+)(?:\/([^\/]*))?)?$/);
  if (match === null) {
    throw new Error(`Invalid DVID URL syntax.`);
  }
  if (match[2] === undefined) {
    // Try to complete the node name.
    return {
      offset: 0,
      completions: getPrefixMatchesWithDescriptions<RepositoryInfo>(
          prefix, serverInfo.repositories.values(), repository => repository.uuid + '/',
          repository => `${repository.alias}: ${repository.description}`)
    };
  }
  let nodeKey = match[1];
  let repositoryInfo = serverInfo.getNode(nodeKey);
  return applyCompletionOffset(nodeKey.length + 1, completeInstanceName(repositoryInfo, match[2]));
}

<<<<<<< HEAD
export function volumeCompleter(
    url: string, chunkManager: ChunkManager, getCredentialsProvider: (auth:AuthType) => CredentialsProvider<DVIDToken>): Promise<CompletionResult> {
=======
export async function completeUrl(options: CompleteUrlOptions): Promise<CompletionResult> {
>>>>>>> 54c3be84
  const curUrlPattern = /^((?:http|https):\/\/[^\/]+)\/(.*)$/;
  let match = options.providerUrl.match(curUrlPattern);
  if (match === null) {
    // We don't yet have a full hostname.
    throw null;
  }
  let baseUrl = match[1];
  let path = match[2];
<<<<<<< HEAD
  let parameters = new DVIDSourceParameters;
  parameters.baseUrl = baseUrl;
  if (baseUrl.startsWith('https')) {
    parameters.authServer = `${baseUrl}/api/server/token`;
  }
  return getServerInfo(chunkManager, parameters, getCredentialsProvider)
      .then(
          serverInfo =>
              applyCompletionOffset(baseUrl.length + 1, completeNodeAndInstance(serverInfo, path)));
}

const SERVER_DATA_TYPES = new Map<string, DataType>();
SERVER_DATA_TYPES.set('UINT8', DataType.UINT8);
SERVER_DATA_TYPES.set('UINT64', DataType.UINT64);

export class VolumeInfo {
  numChannels: number;
  dataType: DataType;
  voxelSize: vec3;
  upperVoxelBound: vec3;
  boundingBoxes: {corner: vec3, size: vec3, metadata?: string}[];
  numLevels = 1;
  constructor(obj: any) {
    try {
      verifyObject(obj);
      this.numChannels = 1;
      let baseObj = verifyObjectProperty(obj, 'Base', verifyObject);
      this.dataType = verifyObjectProperty(baseObj, 'TypeName', x => x === undefined ? 'UINT8' : x.TypeName);

      let extended = verifyObjectProperty(obj, 'Extended', verifyObject);
      let maxdownreslevel = verifyObjectProperty(extended, 'MaxDownresLevel', verifyPositiveInt);
      this.numLevels = maxdownreslevel + 1;

      this.voxelSize = verifyObjectProperty(extended, 'VoxelSize', x => parseIntVec(vec3.create(), x));
      this.upperVoxelBound = verifyObjectProperty(extended, 'MaxPoint', x => parseIntVec(vec3.create(), x.map((a:number) => {return ++a;})));

      let lowerVoxelBound = verifyObjectProperty(extended, 'MinPoint', x => parseIntVec(vec3.create(), x));

      this.boundingBoxes = [{
        corner: lowerVoxelBound,
        size: this.upperVoxelBound
      }];
    } catch (parseError) {
      throw new Error(`Failed to parse DVID volume geometry: ${parseError.message}`);
    }
  }
}

export class MultiscaleVolumeInfo {
  scales: VolumeInfo[];
  numChannels: number;
  dataType: DataType;
  constructor(volumeInfoResponse: any) {
    try {
      verifyObject(volumeInfoResponse);
      this.scales = [];
      let baseVolumeInfo = new VolumeInfo(volumeInfoResponse);
      this.scales.push(baseVolumeInfo);
      let lastVoxelSize = baseVolumeInfo.voxelSize;
      for (let level = 1; level < baseVolumeInfo.numLevels; ++level) {
        let volumeInfo:VolumeInfo = {...baseVolumeInfo};
        volumeInfo.voxelSize = vec3.multiply(vec3.create(), lastVoxelSize, vec3.fromValues(2, 2, 2 ));
        lastVoxelSize = volumeInfo.voxelSize;
        volumeInfo.upperVoxelBound = vec3.fromValues(0, 0, 0);
        this.scales.push(volumeInfo);
      }
      let baseScale = this.scales[0];
      this.numChannels = this.numChannels = baseScale.numChannels;
      this.dataType = this.dataType = baseScale.dataType;
    } catch (parseError) {
      throw new Error(
          `Failed to parse DVID multiscale volume specification: ${parseError.message}`);
    }
  }
}

function getAnnotationChunkDataSize(parameters: AnnotationSourceParameters, upperVoxelBound: vec3) {
  if (parameters.usertag) {
    return upperVoxelBound;
  } else {
    return parameters.chunkDataSize;
  }
}

function makeAnnotationGeometrySourceSpecifications(multiscaleInfo: MultiscaleVolumeInfo, parameters: AnnotationSourceParameters) {
  let makeSpec = (scale: VolumeInfo) => {
    const upperVoxelBound = scale.upperVoxelBound;
    const chunkDataSize = getAnnotationChunkDataSize(parameters, upperVoxelBound);
    let spec = new AnnotationGeometryChunkSpecification({
      voxelSize: scale.voxelSize,
      chunkSize: vec3.multiply(vec3.create(), chunkDataSize, scale.voxelSize),
      upperChunkBound: vec3.ceil(vec3.create(), vec3.divide(vec3.create(), upperVoxelBound, chunkDataSize))
    });

    return [{ parameters: undefined, spec }];
  };

  if (parameters.usertag) {
    if (parameters.user) {
      return [makeSpec(multiscaleInfo.scales[0])];
    } else {
      throw("Expecting a valid user");
    }
  } else {
    return multiscaleInfo.scales.map(scale => makeSpec(scale));
  }
}

const MultiscaleAnnotationSourceBase = WithParameters(
  WithCredentialsProvider<DVIDToken>()(MultiscaleAnnotationSource), AnnotationSourceParameters);

export class DVIDAnnotationSource extends MultiscaleAnnotationSourceBase {
  key: any;
  private updateAnnotationHandlers() {
    updateRenderHelper();
    updateAnnotationTypeHandler();
  }

  constructor(chunkManager: ChunkManager, options: {
    credentialsProvider: CredentialsProvider<DVIDToken>,
    parameters: AnnotationSourceParameters,
    multiscaleVolumeInfo: MultiscaleVolumeInfo
  }) {
    super(chunkManager, <any>{
      sourceSpecifications:
          makeAnnotationGeometrySourceSpecifications(options.multiscaleVolumeInfo, options.parameters),
      ...options
    });

    mat4.fromScaling(this.objectToLocal, options.multiscaleVolumeInfo.scales[0].voxelSize);
    this.updateAnnotationHandlers();
    this.childAdded = this.childAdded || new Signal<(annotation: Annotation) => void>();
    this.childUpdated = this.childUpdated || new Signal<(annotation: Annotation) => void>();
    this.childDeleted = this.childDeleted || new Signal<(annotationId: string) => void>();

    if (this.parameters.readonly !== undefined) {
      this.readonly = this.parameters.readonly;
    }
  
    if (!this.parameters.user || !this.parameters.usertag) {
      this.readonly = true;
    }
  }

  add(annotation: Annotation, commit: boolean = true): AnnotationReference {
    if (annotation.type === AnnotationType.POINT) {
      if (this.readonly) {
        let errorMessage = 'Permission denied for changing annotations.';
        StatusMessage.showTemporaryMessage(errorMessage);
        throw Error(errorMessage);
      }

      annotation.point = vec3.round(vec3.create(), annotation.point);
      let {properties} = <DVIDPointAnnotation>annotation;
      if (properties) { // Always assume user-defined bookmark
        if (!('custom'in properties)) {
          properties['custom'] = '1';
        }
      } else {
        (<DVIDPointAnnotation>annotation).properties = {'custom': '1'};
      }
    }
    return super.add(annotation, commit);
  }
}

function getUser(parameters: AnnotationSourceParameters, token:string) {
  const tokenUser = getUserFromToken(token);
  if (tokenUser) {
    if (parameters.user) {
      if (parameters.user !== tokenUser) {
        return undefined;
      }
    } else {
      return tokenUser;
    }
  }

  if (parameters.usertag && !parameters.user) {
    if (parameters.tags) {
      parameters.user = parameters.tags['guest'];
    }
    if (!parameters.user) {
      return Env.getUser();
    }
  }

  return parameters.user;
}

function getDataInfo(
  parameters: AnnotationSourceParameters, credentials: DVIDToken): Promise<any> {
  // let instance = new DVIDInstance(parameters.baseUrl, parameters.nodeKey);
  return makeRequestWithReadyCredentials(
    credentials,
    {
      method: 'GET',
      url: getDataInfoUrl(parameters),
      responseType: 'json'
    }
  )
}

function parseAnnotationKey(key: string, getCredentialsProvider: (auth:string) => CredentialsProvider<DVIDToken>): Promise<AnnotationSourceParameters> {
  const match = key.match(/^([^\/]+:\/\/[^\/]+)\/([^\/]+)\/([^\/\?]+)(\?.*)?$/);

  if (match === null) {
    throw new Error(`Invalid DVID volume key: ${JSON.stringify(key)}.`);
  }

  let queryString = match[4];
  let sourceParameters: AnnotationSourceParameters = {
    ...new AnnotationSourceParameters(),
    baseUrl: match[1],
    nodeKey: match[2],
    dataInstanceKey: match[3],
    usertag: undefined
  };

  let parameters:any = {};

  if (queryString && queryString.length > 1) {
    parameters = parseQueryStringParameters(queryString.substring(1));
    if (parameters.usertag) {
      sourceParameters.usertag =  (parameters.usertag === 'true');
    }
    if (parameters.user) {
      sourceParameters.user = parameters.user;
    }
  }

  let auth = parameters.auth;
  if (!auth) {
    if (sourceParameters.baseUrl.startsWith('https')) {
      auth = `${sourceParameters.baseUrl}/api/server/token`;
    }
  }

  return getCredentialsProvider(auth).get().then(
    credentials => getDataInfo(sourceParameters, credentials.credentials).then(
      response => {
        sourceParameters.tags = getInstanceTags(response);
        if ('BlockSize' in sourceParameters.tags) {
          sourceParameters.chunkDataSize = JSON.parse(verifyObjectProperty(sourceParameters.tags, "BlockSize", verifyString));
        }
        sourceParameters.authServer = 'token:' + credentials.credentials;
        sourceParameters.usertag = userTagged(sourceParameters);
        sourceParameters.user = getUser(sourceParameters, credentials.credentials);
        sourceParameters.syncedLabel = getSyncedLabel(response);
        return sourceParameters;
      }
    )
  );
}

/*
function getDataInfoPath(parameters: AnnotationSourceParameters): string {
  return `/${parameters.dataInstanceKey}/info`;
}
*/

function getDataInfoUrl(parameters: AnnotationSourceParameters): string {
  return `${parameters.baseUrl}/api/node/${parameters.nodeKey}/${parameters.dataInstanceKey}/info`;
}

function getInstanceTags(dataInfo: any) {
  let baseInfo = verifyObjectProperty(dataInfo, 'Base', verifyObject);

  return verifyObjectProperty(baseInfo, 'Tags', verifyObject);
}

function getVolumeInfoResponseFromTags(tags: any) {
  let MaxDownresLevel = parseInt(verifyObjectProperty(tags, 'MaxDownresLevel', verifyString));
  let MaxPoint = JSON.parse(verifyObjectProperty(tags, "MaxPoint", verifyString));
  let MinPoint = JSON.parse(verifyObjectProperty(tags, "MinPoint", verifyString));
  let VoxelSize = JSON.parse(verifyObjectProperty(tags, "VoxelSize", verifyString));

  return {
    Base: {
    },
    Extended: {
      VoxelSize,
      MinPoint,
      MaxPoint,
      MaxDownresLevel
    }
  };
}

function getSyncedLabel(dataInfo: any): string {
  let baseInfo = verifyObjectProperty(dataInfo, 'Base', verifyObject);
  let syncs = verifyObjectProperty(baseInfo, 'Syncs', verifyStringArray);


  if (syncs.length === 1) {
    return syncs[0];
  } else {
    return '';
  }
}

function userTagged(parameters: AnnotationSourceParameters) {
  if (parameters.usertag) {
    return true;
  } else if (parameters.tags && parameters.usertag === undefined) {
    return parameters.tags['annotation'] === 'user-supplied';
  }

  return false;
}

type AuthType = string|undefined|null;

export class DVIDDataSource extends DataSource {
  dvidAnnotationSourceKey: Promise<any>;
  constructor(public credentialsManager: CredentialsManager) {
    super();
  }

=======
  const serverInfo = await getServerInfo(options.chunkManager, baseUrl);
  return applyCompletionOffset(baseUrl.length + 1, completeNodeAndInstance(serverInfo, path));
}

export class DVIDDataSource extends DataSourceProvider {
>>>>>>> 54c3be84
  get description() {
    return 'DVID';
  }

<<<<<<< HEAD
  getCredentialsProvider(authServer: AuthType) {
    if (authServer) {
      if (!isDVIDCredentialsProviderRegistered(authServer)) {
        registerDVIDCredentialsProvider(authServer);
      }

      return this.credentialsManager.getCredentialsProvider<DVIDToken>(authServer, authServer);
    } else {
      return this.credentialsManager.getCredentialsProvider<DVIDToken>(credentialsKey, authServer);
    }
  }

  getVolume(chunkManager: ChunkManager, url: string) {
    return getVolume(chunkManager, url, this.getCredentialsProvider.bind(this));
  }

  volumeCompleter(url: string, chunkManager: ChunkManager) {
    return volumeCompleter(url, chunkManager, this.getCredentialsProvider.bind(this));
  }

  getMultiscaleInfo(chunkManager: ChunkManager, parameters: DVIDSourceParameters) {
    let volumeId: string = parameters.dataInstanceKey;
    let instance = new DVIDInstance(parameters.baseUrl, parameters.nodeKey);
    return chunkManager.memoize.getUncounted(
        {
          type: 'dvid:getMultiscaleInfo',
          volumeId,
          instance,
          credentialsProvider: getObjectId(this.getCredentialsProvider(parameters.authServer))
        },
        () => makeRequestWithCredentials(
          this.getCredentialsProvider(parameters.authServer), 
          {
            method: 'GET',
            url: instance.getNodeApiUrl(`/${volumeId}/info`), 
            responseType: 'json'
          }).then(response => new MultiscaleVolumeInfo(response)));
  }

  getAnnotationSourceFromSourceKey(chunkManager: ChunkManager, sourceKey: any) {
    let getChunkSource = (multiscaleVolumeInfo: any, parameters: any) => chunkManager.getChunkSource(
      DVIDAnnotationSource, {
      parameters,
      credentialsProvider: this.getCredentialsProvider(parameters.authServer),
      multiscaleVolumeInfo
    });

    let getMultiscaleInfo = (parameters: any) => {
      if (parameters.syncedLabel) {
        return this.getMultiscaleInfo(
          chunkManager, 
          { 'baseUrl': parameters.baseUrl, 'nodeKey': parameters.nodeKey, 'dataInstanceKey': parameters.syncedLabel, 'authServer': parameters.authServer })
          .then(info => {return {multiscaleInfo: info, parameters}});
      } else {
        return Promise.resolve(
          new MultiscaleVolumeInfo(getVolumeInfoResponseFromTags(parameters.tags)))
          .then(info => {return {multiscaleInfo: info, parameters}});
      }
    }

    return chunkManager.memoize.getUncounted(
      sourceKey,
      () => Promise.resolve(sourceKey['parameters'])
        .then(parameters => getMultiscaleInfo(parameters))
        .then(result => getChunkSource(result.multiscaleInfo, result.parameters)));

    /*
    return chunkManager.memoize.getUncounted(
      sourceKey,
      () => Promise.resolve(sourceKey['parameters']).then(parameters => {
        if (parameters.syncedLabel) {
          return this.getMultiscaleInfo(
            chunkManager, 
            { 'baseUrl': parameters.baseUrl, 'nodeKey': parameters.nodeKey, 'dataInstanceKey': parameters.syncedLabel })
          .then(multiscaleVolumeInfo => chunkManager.getChunkSource(
            DVIDAnnotationSource, {
            parameters,
            credentialsProvider: this.getCredentialsProvider(parameters.authServer),
            multiscaleVolumeInfo
          }));
        }
        
      }));
      */
  }

  getAnnotationSource(chunkManager: ChunkManager, key: string) {
    this.dvidAnnotationSourceKey = parseAnnotationKey(key, this.getCredentialsProvider.bind(this)).then(
      parameters => {
        return {
          type: 'dvid:getAnnotationSource',
          parameters
        };
      });

    return this.dvidAnnotationSourceKey.then(
      sourceKey => this.getAnnotationSourceFromSourceKey(chunkManager, sourceKey));
=======
  get(options: GetDataSourceOptions): Promise<DataSource> {
    return getDataSource(options);
  }

  completeUrl(options: CompleteUrlOptions) {
    return completeUrl(options);
>>>>>>> 54c3be84
  }
}<|MERGE_RESOLUTION|>--- conflicted
+++ resolved
@@ -21,16 +21,9 @@
 
 import {makeDataBoundsBoundingBoxAnnotationSet} from 'neuroglancer/annotation';
 import {ChunkManager, WithParameters} from 'neuroglancer/chunk_manager/frontend';
-<<<<<<< HEAD
-import {CredentialsManager, CredentialsProvider} from 'neuroglancer/credentials_provider';
-import {WithCredentialsProvider} from 'neuroglancer/credentials_provider/chunk_source_frontend';
-import {CompletionResult, DataSource} from 'neuroglancer/datasource';
-import {AnnotationSourceParameters, DVIDSourceParameters, MeshSourceParameters, SkeletonSourceParameters, VolumeChunkEncoding, VolumeChunkSourceParameters} from 'neuroglancer/datasource/dvid/base';
-=======
 import {BoundingBox, makeCoordinateSpace, makeIdentityTransform, makeIdentityTransformedBoundingBox} from 'neuroglancer/coordinate_transform';
 import {CompleteUrlOptions, CompletionResult, DataSource, DataSourceProvider, GetDataSourceOptions} from 'neuroglancer/datasource';
-import {DVIDSourceParameters, MeshSourceParameters, SkeletonSourceParameters, VolumeChunkEncoding, VolumeChunkSourceParameters} from 'neuroglancer/datasource/dvid/base';
->>>>>>> 54c3be84
+import {AnnotationSourceParameters, DVIDSourceParameters, MeshSourceParameters, SkeletonSourceParameters, VolumeChunkEncoding, VolumeChunkSourceParameters} from 'neuroglancer/datasource/dvid/base';
 import {MeshSource} from 'neuroglancer/mesh/frontend';
 import {SkeletonSource} from 'neuroglancer/skeleton/frontend';
 import {SliceViewSingleResolutionSource} from 'neuroglancer/sliceview/frontend';
@@ -41,15 +34,16 @@
 import {applyCompletionOffset, getPrefixMatchesWithDescriptions} from 'neuroglancer/util/completion';
 import {mat4, vec3} from 'neuroglancer/util/geom';
 // import {fetchOk} from 'neuroglancer/util/http_request';
-import {parseQueryStringParameters, parseArray, parseFixedLengthArray, parseIntVec, verifyFinitePositiveFloat, verifyMapKey, verifyObject, verifyObjectAsMap, verifyObjectProperty, verifyPositiveInt, verifyString, verifyStringArray} from 'neuroglancer/util/json';
-import {DVIDInstance, DVIDToken, credentialsKey, makeRequestWithCredentials, makeRequestWithReadyCredentials} from 'neuroglancer/datasource/dvid/api';
-import {AnnotationGeometryChunkSpecification} from 'neuroglancer/annotation/base';
+import {parseQueryStringParameters, parseArray, parseFixedLengthArray, parseIntVec, verifyFinitePositiveFloat, verifyMapKey, verifyObject, verifyObjectAsMap, verifyObjectProperty, verifyPositiveInt, verifyString, verifyStringArray, verifyFiniteNonNegativeFloat} from 'neuroglancer/util/json';
+import {DVIDToken, credentialsKey, makeRequestWithCredentials} from 'neuroglancer/datasource/dvid/api';
 import {MultiscaleAnnotationSource} from 'neuroglancer/annotation/frontend';
 import { AnnotationType, Annotation, AnnotationReference } from 'neuroglancer/annotation';
 import {Signal} from 'neuroglancer/util/signal';
 import {Env, getUserFromToken, DVIDPointAnnotation, updateAnnotationTypeHandler, updateRenderHelper} from 'neuroglancer/datasource/dvid/utils';
-import { getObjectId } from 'neuroglancer/util/object_id';
 import { registerDVIDCredentialsProvider, isDVIDCredentialsProviderRegistered } from 'neuroglancer/datasource/dvid/register_credentials_provider';
+import {WithCredentialsProvider} from 'neuroglancer/credentials_provider/chunk_source_frontend'
+import {CredentialsManager, CredentialsProvider} from 'neuroglancer/credentials_provider'
+import { makeSliceViewChunkSpecification } from 'neuroglancer/sliceview/base';
 
 let serverDataTypes = new Map<string, DataType>();
 serverDataTypes.set('uint8', DataType.UINT8);
@@ -83,6 +77,52 @@
 
 class DVIDMeshSource extends
 (WithParameters(WithCredentialsProvider<DVIDToken>()(MeshSource), MeshSourceParameters)) {}
+
+export class AnnotationDataInstanceInfo extends DataInstanceInfo {
+  lowerVoxelBound: vec3;
+  upperVoxelBoundInclusive: vec3;
+  voxelSize: vec3;
+  blockSize: vec3;
+  numLevels: number;
+
+  get extended() {
+    return verifyObjectProperty(this.obj, 'Extended', verifyObject);
+  }
+
+  get tags() {
+    return verifyObjectProperty(this.base.obj, 'Tags', verifyObject);
+  }
+
+  constructor(
+    obj: any, name: string, base: DataInstanceBaseInfo) {
+    super(obj, name, base);
+
+    this.numLevels = 1;
+
+    let extended = this.extended;
+
+    if ('MaxDownresLevel' in extended) {
+      // retrieve maximum downres level
+      let maxdownreslevel = verifyObjectProperty(extended, 'MaxDownresLevel', verifyPositiveInt);
+      this.numLevels = maxdownreslevel + 1;
+    }
+
+    this.voxelSize = verifyObjectProperty(
+      extended, 'VoxelSize',
+      x => parseFixedLengthArray(vec3.create(), x, verifyFinitePositiveFloat));
+    this.lowerVoxelBound = verifyObjectProperty(
+      extended, 'MinPoint',
+      x => parseFixedLengthArray(vec3.create(), x, verifyFiniteNonNegativeFloat));
+    this.upperVoxelBoundInclusive = verifyObjectProperty(
+      extended, 'MaxPoint',
+      x => parseFixedLengthArray(vec3.create(), x, verifyFinitePositiveFloat));
+    if ('BlockSize' in extended) {
+      this.blockSize = verifyObjectProperty(
+        extended, 'BlockSize',
+        x => parseFixedLengthArray(vec3.create(), x, verifyFinitePositiveFloat));
+    }
+  }
+}
 
 export class VolumeDataInstanceInfo extends DataInstanceInfo {
   dataType: DataType;
@@ -137,6 +177,10 @@
     this.voxelSize = verifyObjectProperty(
         extended, 'VoxelSize',
         x => parseFixedLengthArray(vec3.create(), x, verifyFinitePositiveFloat));
+    this.lowerVoxelBound =
+        verifyObjectProperty(extended, 'MinPoint', x => parseIntVec(vec3.create(), x));
+    this.upperVoxelBoundInclusive =
+        verifyObjectProperty(extended, 'MaxPoint', x => parseIntVec(vec3.create(), x));
   }
 
   get volumeType() {
@@ -193,69 +237,6 @@
         chunkToMultiscaleTransform[12 + i] = lowerVoxelBound[i] * downsampleFactor;
       }
       let alternatives =
-<<<<<<< HEAD
-          VolumeChunkSpecification
-              .getDefaults({
-                voxelSize: voxelSize,
-                dataType: this.dataType,
-                numChannels: this.numChannels,
-                transform: mat4.fromTranslation(
-                    mat4.create(), vec3.multiply(vec3.create(), lowerVoxelBound, voxelSize)),
-                baseVoxelOffset: lowerVoxelBound,
-                upperVoxelBound: vec3.subtract(vec3.create(), upperVoxelBound, lowerVoxelBound),
-                volumeType: this.volumeType,
-                volumeSourceOptions,
-                compressedSegmentationBlockSize:
-                    ((encoding === VolumeChunkEncoding.COMPRESSED_SEGMENTATION ||
-                      encoding === VolumeChunkEncoding.COMPRESSED_SEGMENTATIONARRAY) ?
-                         vec3.fromValues(8, 8, 8) :
-                         undefined)
-              })
-              .map(spec => {
-                return chunkManager.getChunkSource(
-                    DVIDVolumeChunkSource, 
-                    {
-                      spec,
-                      credentialsProvider: credentialsProvider,
-                      parameters: volParameters
-                    });
-              });
-      sources.push(alternatives);
-    }
-    return sources;
-  }
-
-  getMeshSource(chunkManager: ChunkManager, parameters: DVIDSourceParameters, credentialsProvider: CredentialsProvider<DVIDToken>) {
-    if (this.meshSrc !== '') {
-      return chunkManager.getChunkSource(DVIDMeshSource, {
-        parameters: {
-          'baseUrl': parameters.baseUrl,
-          'nodeKey': parameters.nodeKey,
-          'authServer': parameters.authServer,
-          'dataInstanceKey': this.meshSrc
-        },
-        credentialsProvider: credentialsProvider
-      });
-    } else {
-      return null;
-    }
-  }
-
-  getSkeletonSource(chunkManager: ChunkManager, parameters: DVIDSourceParameters, credentialsProvider: CredentialsProvider<DVIDToken>) {
-    if (this.skeletonSrc !== '') {
-      return chunkManager.getChunkSource(DVIDSkeletonSource, {
-        parameters: {
-          'baseUrl': parameters.baseUrl,
-          'nodeKey': parameters.nodeKey,
-          'authServer': parameters.authServer,
-          'dataInstanceKey': this.skeletonSrc
-        },
-        credentialsProvider: credentialsProvider
-      });
-    } else {
-      return null;
-    }
-=======
           makeDefaultVolumeChunkSpecifications({
             rank: 3,
             chunkToMultiscaleTransform,
@@ -272,13 +253,31 @@
                      undefined)
           }).map(spec => ({
                    chunkSource: chunkManager.getChunkSource(
-                       DVIDVolumeChunkSource, {spec, parameters: volParameters}),
+                       DVIDVolumeChunkSource, {spec, parameters: volParameters, credentialsProvider}),
                    chunkToMultiscaleTransform,
                  }));
       sources.push(alternatives);
     }
     return transposeNestedArrays(sources);
->>>>>>> 54c3be84
+  }
+}
+
+export function parseDataInstanceFromRepoInfo(
+  dataInstanceObjs: any, name: string, instanceNames: Array<string>): DataInstanceInfo {
+  verifyObject(dataInstanceObjs);
+  let dataInstance = dataInstanceObjs[name];
+  let baseInfo = verifyObjectProperty(dataInstance, 'Base', x => new DataInstanceBaseInfo(x));
+  if (baseInfo.typeName === 'annotation') {
+    let syncedLabel = getSyncedLabel(dataInstance);
+    if (syncedLabel) {
+      dataInstance = dataInstanceObjs[syncedLabel];
+    } else {
+      dataInstance = getVolumeInfoResponseFromTags(getInstanceTags(dataInstance));
+    }
+
+    return new AnnotationDataInstanceInfo(dataInstance, name, baseInfo);
+  } else {
+    return parseDataInstance(dataInstance, name, instanceNames);
   }
 }
 
@@ -329,7 +328,8 @@
     let instanceKeys = Object.keys(dataInstanceObjs);
     for (let key of instanceKeys) {
       try {
-        this.dataInstances.set(key, parseDataInstance(dataInstanceObjs[key], key, instanceKeys));
+        this.dataInstances.set(key, parseDataInstanceFromRepoInfo(dataInstanceObjs, key, instanceKeys));
+        // this.dataInstances.set(key, parseDataInstance(dataInstanceObjs[key], key, instanceKeys));
       } catch (parseError) {
         let message = `Failed to parse data instance ${JSON.stringify(key)}: ${parseError.message}`;
         console.log(message);
@@ -393,16 +393,18 @@
   }
 }
 
-export function getServerInfo(chunkManager: ChunkManager, parameters: DVIDSourceParameters, getCredentialsProvider: (auth:AuthType) => CredentialsProvider<DVIDToken>) {
-  return chunkManager.memoize.getUncounted({type: 'dvid:getServerInfo', parameters}, () => {
-    const result = makeRequestWithCredentials(getCredentialsProvider(parameters.authServer), {url: `${parameters.baseUrl}/api/repos/info`, method: 'GET', responseType: "json"})
+type AuthType = string|undefined|null;
+
+export function getServerInfo(chunkManager: ChunkManager, baseUrl: string, credentialsProvider: CredentialsProvider<DVIDToken>) {
+  return chunkManager.memoize.getUncounted({type: 'dvid:getServerInfo', baseUrl}, () => {
+    const result = makeRequestWithCredentials(credentialsProvider, {url: `${baseUrl}/api/repos/info`, method: 'GET', responseType: "json"})
     .then(response => new ServerInfo(response));
     /*
     const result = fetchOk(`${parameters.baseUrl}/api/repos/info`)
                        .then(response => response.json())
                        .then(response => new ServerInfo(response));
                        */
-    const description = `repository info for DVID server ${parameters.baseUrl}`;
+    const description = `repository info for DVID server ${baseUrl}`;
     StatusMessage.forPromise(result, {
       initialMessage: `Retrieving ${description}.`,
       delay: true,
@@ -412,25 +414,109 @@
   });
 }
 
+function getInstanceTags(dataInfo: any) {
+  let baseInfo = verifyObjectProperty(dataInfo, 'Base', verifyObject);
+
+  return verifyObjectProperty(baseInfo, 'Tags', verifyObject);
+}
+
+function getVolumeInfoResponseFromTags(tags: any) {
+  let MaxDownresLevel = parseInt(verifyObjectProperty(tags, 'MaxDownresLevel', verifyString));
+  let MaxPoint = JSON.parse(verifyObjectProperty(tags, "MaxPoint", verifyString));
+  let MinPoint = JSON.parse(verifyObjectProperty(tags, "MinPoint", verifyString));
+  let VoxelSize = JSON.parse(verifyObjectProperty(tags, "VoxelSize", verifyString));
+
+  let response: any = {
+    Base: {
+    },
+    Extended: {
+      VoxelSize,
+      MinPoint,
+      MaxPoint,
+      MaxDownresLevel
+    }
+  };
+
+  if ('BlockSize' in tags) {
+    response.BlockSize = JSON.parse(verifyObjectProperty(tags, "BlockSize", verifyString));
+  }
+
+  return response;
+}
+
+function getSyncedLabel(dataInfo: any): string {
+  let baseInfo = verifyObjectProperty(dataInfo, 'Base', verifyObject);
+  let syncs = verifyObjectProperty(baseInfo, 'Syncs', verifyStringArray);
+
+
+  if (syncs.length === 1) {
+    return syncs[0];
+  } else {
+    return '';
+  }
+}
+
+function userTagged(parameters: AnnotationSourceParameters) {
+  if (parameters.usertag) {
+    return true;
+  } else if (parameters.tags && parameters.usertag === undefined) {
+    return parameters.tags['annotation'] === 'user-supplied';
+  }
+
+  return false;
+}
+
+/*
+function getAnnotationDataInstanceDetails(chunkManager: ChunkManager, parameters: AnnotationSourceParameters, info: DataInstanceInfo, credentialsProvider: CredentialsProvider<DVIDToken>) {
+  let {baseUrl, nodeKey} = parameters;
+  return chunkManager.memoize.getUncounted(
+      {type: 'dvid:getInstanceDetails', baseUrl, nodeKey, name: info.name}, async () => {
+      let instance = new DVIDInstance(parameters.baseUrl, parameters.nodeKey);
+      let result = makeRequestWithCredentials(credentialsProvider, {
+        method: 'GET',
+        url: instance.getNodeApiUrl(`/${info.name}/info`),
+        responseType: 'json'
+      });
+      const description = `datainstance info for node ${nodeKey} and instance ${info.name} ` +
+        `on DVID server ${baseUrl}`;
+
+      StatusMessage.forPromise(result, {
+        initialMessage: `Retrieving ${description}.`,
+        delay: true,
+        errorPrefix: `Error retrieving ${description}: `,
+      });
+
+      let instanceDetails = await result;
+
+      let syncedLabel = getSyncedLabel(instanceDetails);
+      if (syncedLabel) {
+        instanceDetails = await makeRequestWithCredentials(credentialsProvider, {
+          method: 'GET',
+          url: instance.getNodeApiUrl(`/${syncedLabel}/info`),
+          responseType: 'json'
+        });
+      } else {        
+        instanceDetails = getVolumeInfoResponseFromTags(getInstanceTags(instanceDetails));
+      }
+
+      return new AnnotationDataInstanceInfo(instanceDetails, info.name, info.base);
+  });
+}
+*/
+
 /**
  * Get extra dataInstance info that isn't available on the server level.
  * this requires an extra api call
  */
+/*
 export function getDataInstanceDetails(
-    chunkManager: ChunkManager, parameters: DVIDSourceParameters, info: VolumeDataInstanceInfo, getCredentialsProvider: (auth:AuthType) => CredentialsProvider<DVIDToken>) {
+    chunkManager: ChunkManager, parameters: DVIDSourceParameters, info: VolumeDataInstanceInfo, credentialsProvider: CredentialsProvider<DVIDToken>) {
   let {baseUrl, nodeKey} = parameters;
   return chunkManager.memoize.getUncounted(
-<<<<<<< HEAD
-      {type: 'dvid:getInstanceDetails', baseUrl, nodeKey, name: info.name}, () => {
-        /*
-=======
       {type: 'dvid:getInstanceDetails', baseUrl, nodeKey, name: info.name}, async () => {
->>>>>>> 54c3be84
-        let result = fetchOk(`${baseUrl}/api/node/${nodeKey}/${info.name}/info`)
-                         .then(response => response.json());
-                         */
-        let instance = new DVIDInstance(parameters.baseUrl, parameters.nodeKey);
-        let result = makeRequestWithCredentials(getCredentialsProvider(parameters.authServer), {
+        // let instance = new DVIDInstance(parameters.baseUrl, parameters.nodeKey);
+        let instanceDetails = info.obj;
+        let result = makeRequestWithCredentials(credentialsProvider, {
           method: 'GET',
           url: instance.getNodeApiUrl(`/${info.name}/info`),
           responseType: 'json'
@@ -444,23 +530,20 @@
           errorPrefix: `Error retrieving ${description}: `,
         });
 
-        const instanceDetails = await result;
-
+        let instanceDetails = await result;
+
+        
         let extended = verifyObjectProperty(instanceDetails, 'Extended', verifyObject);
         info.lowerVoxelBound =
-            verifyObjectProperty(extended, 'MinPoint', x => parseIntVec(vec3.create(), x));
+          verifyObjectProperty(extended, 'MinPoint', x => parseIntVec(vec3.create(), x));
         info.upperVoxelBoundInclusive =
-            verifyObjectProperty(extended, 'MaxPoint', x => parseIntVec(vec3.create(), x));
+          verifyObjectProperty(extended, 'MaxPoint', x => parseIntVec(vec3.create(), x));
         return info;
       });
 }
-
-<<<<<<< HEAD
-export class MultiscaleVolumeChunkSource implements  GenericMultiscaleVolumeChunkSource {
-=======
+*/
 
 class DvidMultiscaleVolumeChunkSource extends MultiscaleVolumeChunkSource {
->>>>>>> 54c3be84
   get dataType() {
     return this.info.dataType;
   }
@@ -473,39 +556,27 @@
   }
 
   constructor(
-<<<<<<< HEAD
-      public chunkManager: ChunkManager,
-      public credentialsProvider: CredentialsProvider<DVIDToken>,
-      public parameters: DVIDSourceParameters, public info: VolumeDataInstanceInfo) {}
-=======
       chunkManager: ChunkManager, public baseUrl: string, public nodeKey: string,
-      public dataInstanceKey: string, public info: VolumeDataInstanceInfo) {
+      public dataInstanceKey: string, public info: VolumeDataInstanceInfo, public credentialsProvider: CredentialsProvider<DVIDToken>) {
     super(chunkManager);
   }
->>>>>>> 54c3be84
 
   getSources(volumeSourceOptions: VolumeSourceOptions) {
     return this.info.getSources(
-        this.chunkManager, this.parameters,
-        volumeSourceOptions, this.credentialsProvider);
-  }
-<<<<<<< HEAD
-
-  getMeshSource() {
-    let meshSource = this.info.getMeshSource(this.chunkManager, this.parameters, this.credentialsProvider);
-    if (meshSource === null) {
-      return this.info.getSkeletonSource(this.chunkManager, this.parameters, this.credentialsProvider);
-    }
-    return meshSource;
-  }
-=======
->>>>>>> 54c3be84
+        this.chunkManager, {
+          'baseUrl': this.baseUrl,
+          'nodeKey': this.nodeKey,
+          'dataInstanceKey': this.dataInstanceKey
+        },
+        volumeSourceOptions,
+        this.credentialsProvider);
+  }
 }
 
 // const urlPattern = /^((?:http|https):\/\/[^\/]+)\/([^\/]+)\/([^\/]+)(\?.*)?$/;
 const urlPattern = /^([^\/]+:\/\/[^\/]+)\/([^\/]+)\/([^\/\?]+)(\?.*)?$/;
 
-function parseVolumeKey(url: string): DVIDSourceParameters {
+function parseVolumeKey(url: string): AnnotationSourceParameters {
   let match = url.match(urlPattern);
   if (match === null) {
     throw new Error(`Invalid DVID URL: ${JSON.stringify(url)}.`);
@@ -522,6 +593,12 @@
   let parameters:any = {};
   if (queryString && queryString.length > 1) {
     parameters = parseQueryStringParameters(queryString.substring(1));
+    if (parameters.usertag) {
+      sourceParameters.usertag =  (parameters.usertag === 'true');
+    }
+    if (parameters.user) {
+      sourceParameters.user = parameters.user;
+    }
   }
 
   let auth = parameters.auth;
@@ -538,30 +615,136 @@
   return sourceParameters;
 }
 
-<<<<<<< HEAD
-export function getVolume(chunkManager: ChunkManager, url: string, getCredentialsProvider: (auth:AuthType) => CredentialsProvider<DVIDToken>) {
-  /*
-  let match = url.match(urlPattern);
-=======
-export function getDataSource(options: GetDataSourceOptions): Promise<DataSource> {
-  let match = options.providerUrl.match(urlPattern);
->>>>>>> 54c3be84
-  if (match === null) {
-    throw new Error(`Invalid DVID URL: ${JSON.stringify(options.providerUrl)}.`);
-  }
-  const baseUrl = match[1];
-  const nodeKey = match[2];
-  const dataInstanceKey = match[3];
-<<<<<<< HEAD
-  */
-
-  let parameters = parseVolumeKey(url);
-  let {baseUrl, nodeKey, dataInstanceKey} = parameters;
-
-  return getServerInfo(chunkManager, parameters, getCredentialsProvider)
-      .then(serverInfo => {
-        let repositoryInfo = serverInfo.getNode(parameters.nodeKey);
-=======
+async function getAnnotationChunkSource(options: GetDataSourceOptions, sourceParameters: AnnotationSourceParameters, dataInstanceInfo: AnnotationDataInstanceInfo, credentialsProvider: CredentialsProvider<DVIDToken>) {
+  let getChunkSource = (multiscaleVolumeInfo: any, parameters: any) => options.chunkManager.getChunkSource(
+    DVIDAnnotationSource, {
+    parameters,
+    credentialsProvider,
+    multiscaleVolumeInfo
+  });
+
+  let multiscaleVolumeInfo = new MultiscaleVolumeInfo(dataInstanceInfo.obj);
+
+  return getChunkSource(multiscaleVolumeInfo, sourceParameters);
+}
+
+async function getAnnotationSource(options: GetDataSourceOptions, sourceParameters: AnnotationSourceParameters, dataInstanceInfo: AnnotationDataInstanceInfo, credentialsProvider: CredentialsProvider<DVIDToken>) {
+
+  const box: BoundingBox = {
+    lowerBounds: new Float64Array(dataInstanceInfo.lowerVoxelBound),
+    upperBounds: Float64Array.from(dataInstanceInfo.upperVoxelBoundInclusive, x => x + 1)
+  };
+  const modelSpace = makeCoordinateSpace({
+    rank: 3,
+    names: ['x', 'y', 'z'],
+    units: ['m', 'm', 'm'],
+    scales: Float64Array.from(dataInstanceInfo.voxelSize, x => x / 1e9),
+    boundingBoxes: [makeIdentityTransformedBoundingBox(box)],
+  });
+
+  const annotation = await getAnnotationChunkSource(options, sourceParameters, dataInstanceInfo, credentialsProvider);
+
+  const dataSource: DataSource = {
+    modelTransform: makeIdentityTransform(modelSpace),
+    subsources: [{
+      id: 'default',
+      subsource: { annotation },
+      default: true,
+    }],
+  };
+
+  return dataSource;
+}
+
+async function getVolumeSource(options: GetDataSourceOptions, sourceParameters: DVIDSourceParameters, dataInstanceInfo: DataInstanceInfo, credentialsProvider: CredentialsProvider<DVIDToken>) {
+  const baseUrl = sourceParameters.baseUrl;
+  const nodeKey = sourceParameters.nodeKey;
+  const dataInstanceKey = sourceParameters.dataInstanceKey;
+
+  const info = <VolumeDataInstanceInfo>dataInstanceInfo;
+    // await getDataInstanceDetails(options.chunkManager, sourceParameters, <VolumeDataInstanceInfo>dataInstanceInfo, credentialsProvider);
+
+  const box: BoundingBox = {
+    lowerBounds: new Float64Array(info.lowerVoxelBound),
+    upperBounds: Float64Array.from(info.upperVoxelBoundInclusive, x => x + 1)
+  };
+  const modelSpace = makeCoordinateSpace({
+    rank: 3,
+    names: ['x', 'y', 'z'],
+    units: ['m', 'm', 'm'],
+    scales: Float64Array.from(info.voxelSize, x => x / 1e9),
+    boundingBoxes: [makeIdentityTransformedBoundingBox(box)],
+  });
+
+  const volume = new DvidMultiscaleVolumeChunkSource(
+    options.chunkManager, baseUrl, nodeKey, dataInstanceKey, info, credentialsProvider);
+
+  const dataSource: DataSource = {
+    modelTransform: makeIdentityTransform(modelSpace),
+    subsources: [{
+      id: 'default',
+      subsource: { volume },
+      default: true,
+    }],
+  };
+  if (info.meshSrc) {
+    const subsourceToModelSubspaceTransform = mat4.create();
+    for (let i = 0; i < 3; ++i) {
+      subsourceToModelSubspaceTransform[5 * i] = 1 / info.voxelSize[i];
+    }
+    dataSource.subsources.push({
+      id: 'meshes',
+      default: true,
+      subsource: {
+        mesh: options.chunkManager.getChunkSource(DVIDMeshSource, {
+          parameters: {
+            'baseUrl': baseUrl,
+            'nodeKey': nodeKey,
+            'dataInstanceKey': info.meshSrc
+          },
+          'credentialsProvider': credentialsProvider
+        })
+      },
+      subsourceToModelSubspaceTransform,
+    });
+  }
+  if (info.skeletonSrc) {
+    dataSource.subsources.push({
+      id: 'skeletons',
+      default: true,
+      subsource: {
+        mesh: options.chunkManager.getChunkSource(DVIDSkeletonSource, {
+          parameters: {
+            'baseUrl': baseUrl,
+            'nodeKey': nodeKey,
+            'dataInstanceKey': info.skeletonSrc
+          },
+          'credentialsProvider': credentialsProvider
+        })
+      },
+    });
+  }
+  dataSource.subsources.push({
+    id: 'bounds',
+    subsource: { staticAnnotations: makeDataBoundsBoundingBoxAnnotationSet(box) },
+    default: true,
+  });
+
+  return dataSource;
+}
+
+export function getDataSource(options: GetDataSourceOptions, getCredentialsProvider: (auth:AuthType) => CredentialsProvider<DVIDToken>): Promise<DataSource> {
+  // let match = options.providerUrl.match(urlPattern);
+  // if (match === null) {
+  //   throw new Error(`Invalid DVID URL: ${JSON.stringify(options.providerUrl)}.`);
+  // }
+
+  let sourceParameters = parseVolumeKey(options.providerUrl);
+
+  const baseUrl = sourceParameters.baseUrl;
+  const nodeKey = sourceParameters.nodeKey;
+  const dataInstanceKey = sourceParameters.dataInstanceKey;
+  
   return options.chunkManager.memoize.getUncounted(
       {
         type: 'dvid:MultiscaleVolumeChunkSource',
@@ -570,95 +753,37 @@
         dataInstanceKey,
       },
       async () => {
-        const serverInfo = await getServerInfo(options.chunkManager, baseUrl);
+        let credentials = await getCredentialsProvider(sourceParameters.authServer).get();
+        const credentialsProvider = getCredentialsProvider('token:' + credentials.credentials);
+        const serverInfo = await getServerInfo(options.chunkManager, baseUrl, credentialsProvider);
         let repositoryInfo = serverInfo.getNode(nodeKey);
->>>>>>> 54c3be84
         if (repositoryInfo === undefined) {
-          throw new Error(`Invalid node: ${JSON.stringify(parameters.nodeKey)}.`);
+          throw new Error(`Invalid node: ${JSON.stringify(nodeKey)}.`);
         }
-        const dataInstanceInfo = repositoryInfo.dataInstances.get(parameters.dataInstanceKey);
-        if (!(dataInstanceInfo instanceof VolumeDataInstanceInfo)) {
-          throw new Error(`Invalid data instance ${parameters.dataInstanceKey}.`);
+        const dataInstanceInfo = repositoryInfo.dataInstances.get(dataInstanceKey);
+
+        if (!dataInstanceInfo) {
+          throw new Error(`Invalid data instance ${dataInstanceKey}.`);
         }
-<<<<<<< HEAD
-        return getDataInstanceDetails(chunkManager, parameters, dataInstanceInfo, getCredentialsProvider);
-      })
-      .then((info: VolumeDataInstanceInfo) => {
-        return chunkManager.memoize.getUncounted(
-            {
-              type: 'dvid:MultiscaleVolumeChunkSource',
-              baseUrl,
-              nodeKey: nodeKey,
-              dataInstanceKey,
-            },
-            () => new MultiscaleVolumeChunkSource(
-                chunkManager, getCredentialsProvider(parameters.authServer), parameters, info));
-=======
-        const info =
-            await getDataInstanceDetails(options.chunkManager, baseUrl, nodeKey, dataInstanceInfo);
-        const volume = new DvidMultiscaleVolumeChunkSource(
-            options.chunkManager, baseUrl, nodeKey, dataInstanceKey, info);
-        const box: BoundingBox = {
-          lowerBounds: new Float64Array(info.lowerVoxelBound),
-          upperBounds: Float64Array.from(info.upperVoxelBoundInclusive, x => x + 1)
-        };
-        const modelSpace = makeCoordinateSpace({
-          rank: 3,
-          names: ['x', 'y', 'z'],
-          units: ['m', 'm', 'm'],
-          scales: Float64Array.from(info.voxelSize, x => x / 1e9),
-          boundingBoxes: [makeIdentityTransformedBoundingBox(box)],
-        });
-        const dataSource: DataSource = {
-          modelTransform: makeIdentityTransform(modelSpace),
-          subsources: [{
-            id: 'default',
-            subsource: {volume},
-            default: true,
-          }],
-        };
-        if (info.meshSrc) {
-          const subsourceToModelSubspaceTransform = mat4.create();
-          for (let i = 0; i < 3; ++i) {
-            subsourceToModelSubspaceTransform[5 * i] = 1 / info.voxelSize[i];
+
+        if (dataInstanceInfo.base.typeName === 'annotation') {
+          if (!(dataInstanceInfo instanceof AnnotationDataInstanceInfo)) {
+            throw new Error(`Invalid data instance ${dataInstanceKey}.`);
           }
-          dataSource.subsources.push({
-            id: 'meshes',
-            default: true,
-            subsource: {
-              mesh: options.chunkManager.getChunkSource(DVIDMeshSource, {
-                parameters: {
-                  'baseUrl': baseUrl,
-                  'nodeKey': nodeKey,
-                  'dataInstanceKey': info.meshSrc,
-                }
-              })
-            },
-            subsourceToModelSubspaceTransform,
-          });
+
+          sourceParameters.tags = dataInstanceInfo.tags;
+          sourceParameters.usertag = userTagged(sourceParameters);
+          sourceParameters.user = getUser(sourceParameters, credentials.credentials);
+
+          // let annotationDataInstanceInfo = await getAnnotationDataInstanceDetails(options.chunkManager, sourceParameters, dataInstanceInfo, credentialsProvider);
+          
+          return getAnnotationSource(options, sourceParameters, dataInstanceInfo, credentialsProvider);
+        } else {
+          if (!(dataInstanceInfo instanceof VolumeDataInstanceInfo)) {
+            throw new Error(`Invalid data instance ${dataInstanceKey}.`);
+          }
+          return getVolumeSource(options, sourceParameters, dataInstanceInfo, credentialsProvider);
         }
-        if (info.skeletonSrc) {
-          dataSource.subsources.push({
-            id: 'skeletons',
-            default: true,
-            subsource: {
-              mesh: options.chunkManager.getChunkSource(DVIDSkeletonSource, {
-                parameters: {
-                  'baseUrl': baseUrl,
-                  'nodeKey': nodeKey,
-                  'dataInstanceKey': info.skeletonSrc,
-                }
-              })
-            },
-          });
-        }
-        dataSource.subsources.push({
-          id: 'bounds',
-          subsource: {staticAnnotations: makeDataBoundsBoundingBoxAnnotationSet(box)},
-          default: true,
-        });
-        return dataSource;
->>>>>>> 54c3be84
       });
 }
 
@@ -693,12 +818,7 @@
   return applyCompletionOffset(nodeKey.length + 1, completeInstanceName(repositoryInfo, match[2]));
 }
 
-<<<<<<< HEAD
-export function volumeCompleter(
-    url: string, chunkManager: ChunkManager, getCredentialsProvider: (auth:AuthType) => CredentialsProvider<DVIDToken>): Promise<CompletionResult> {
-=======
-export async function completeUrl(options: CompleteUrlOptions): Promise<CompletionResult> {
->>>>>>> 54c3be84
+export async function completeUrl(options: CompleteUrlOptions, getCredentialsProvider: (auth:AuthType) => CredentialsProvider<DVIDToken>): Promise<CompletionResult> {
   const curUrlPattern = /^((?:http|https):\/\/[^\/]+)\/(.*)$/;
   let match = options.providerUrl.match(curUrlPattern);
   if (match === null) {
@@ -707,25 +827,16 @@
   }
   let baseUrl = match[1];
   let path = match[2];
-<<<<<<< HEAD
-  let parameters = new DVIDSourceParameters;
-  parameters.baseUrl = baseUrl;
+  let auth: string|undefined = undefined;
   if (baseUrl.startsWith('https')) {
-    parameters.authServer = `${baseUrl}/api/server/token`;
-  }
-  return getServerInfo(chunkManager, parameters, getCredentialsProvider)
-      .then(
-          serverInfo =>
-              applyCompletionOffset(baseUrl.length + 1, completeNodeAndInstance(serverInfo, path)));
-}
-
-const SERVER_DATA_TYPES = new Map<string, DataType>();
-SERVER_DATA_TYPES.set('UINT8', DataType.UINT8);
-SERVER_DATA_TYPES.set('UINT64', DataType.UINT64);
+    auth = `${baseUrl}/api/server/token`;
+  }
+  const serverInfo = await getServerInfo(options.chunkManager, baseUrl, getCredentialsProvider(auth));
+  return applyCompletionOffset(baseUrl.length + 1, completeNodeAndInstance(serverInfo, path));
+}
 
 export class VolumeInfo {
   numChannels: number;
-  dataType: DataType;
   voxelSize: vec3;
   upperVoxelBound: vec3;
   boundingBoxes: {corner: vec3, size: vec3, metadata?: string}[];
@@ -734,8 +845,6 @@
     try {
       verifyObject(obj);
       this.numChannels = 1;
-      let baseObj = verifyObjectProperty(obj, 'Base', verifyObject);
-      this.dataType = verifyObjectProperty(baseObj, 'TypeName', x => x === undefined ? 'UINT8' : x.TypeName);
 
       let extended = verifyObjectProperty(obj, 'Extended', verifyObject);
       let maxdownreslevel = verifyObjectProperty(extended, 'MaxDownresLevel', verifyPositiveInt);
@@ -759,7 +868,6 @@
 export class MultiscaleVolumeInfo {
   scales: VolumeInfo[];
   numChannels: number;
-  dataType: DataType;
   constructor(volumeInfoResponse: any) {
     try {
       verifyObject(volumeInfoResponse);
@@ -776,7 +884,6 @@
       }
       let baseScale = this.scales[0];
       this.numChannels = this.numChannels = baseScale.numChannels;
-      this.dataType = this.dataType = baseScale.dataType;
     } catch (parseError) {
       throw new Error(
           `Failed to parse DVID multiscale volume specification: ${parseError.message}`);
@@ -796,13 +903,13 @@
   let makeSpec = (scale: VolumeInfo) => {
     const upperVoxelBound = scale.upperVoxelBound;
     const chunkDataSize = getAnnotationChunkDataSize(parameters, upperVoxelBound);
-    let spec = new AnnotationGeometryChunkSpecification({
-      voxelSize: scale.voxelSize,
-      chunkSize: vec3.multiply(vec3.create(), chunkDataSize, scale.voxelSize),
-      upperChunkBound: vec3.ceil(vec3.create(), vec3.divide(vec3.create(), upperVoxelBound, chunkDataSize))
+    let spec = makeSliceViewChunkSpecification({
+      rank: 3,
+      chunkDataSize: Uint32Array.from(chunkDataSize),
+      upperVoxelBound: scale.upperVoxelBound
     });
 
-    return [{ parameters: undefined, spec }];
+    return [{ parameters: undefined, spec, chunkToMultiscaleTransform: mat4.create()}];
   };
 
   if (parameters.usertag) {
@@ -816,61 +923,33 @@
   }
 }
 
-const MultiscaleAnnotationSourceBase = WithParameters(
-  WithCredentialsProvider<DVIDToken>()(MultiscaleAnnotationSource), AnnotationSourceParameters);
-
-export class DVIDAnnotationSource extends MultiscaleAnnotationSourceBase {
-  key: any;
-  private updateAnnotationHandlers() {
-    updateRenderHelper();
-    updateAnnotationTypeHandler();
-  }
-
-  constructor(chunkManager: ChunkManager, options: {
-    credentialsProvider: CredentialsProvider<DVIDToken>,
-    parameters: AnnotationSourceParameters,
-    multiscaleVolumeInfo: MultiscaleVolumeInfo
-  }) {
-    super(chunkManager, <any>{
-      sourceSpecifications:
-          makeAnnotationGeometrySourceSpecifications(options.multiscaleVolumeInfo, options.parameters),
-      ...options
-    });
-
-    mat4.fromScaling(this.objectToLocal, options.multiscaleVolumeInfo.scales[0].voxelSize);
-    this.updateAnnotationHandlers();
-    this.childAdded = this.childAdded || new Signal<(annotation: Annotation) => void>();
-    this.childUpdated = this.childUpdated || new Signal<(annotation: Annotation) => void>();
-    this.childDeleted = this.childDeleted || new Signal<(annotationId: string) => void>();
-
-    if (this.parameters.readonly !== undefined) {
-      this.readonly = this.parameters.readonly;
-    }
-  
-    if (!this.parameters.user || !this.parameters.usertag) {
-      this.readonly = true;
-    }
-  }
-
-  add(annotation: Annotation, commit: boolean = true): AnnotationReference {
-    if (annotation.type === AnnotationType.POINT) {
-      if (this.readonly) {
-        let errorMessage = 'Permission denied for changing annotations.';
-        StatusMessage.showTemporaryMessage(errorMessage);
-        throw Error(errorMessage);
-      }
-
-      annotation.point = vec3.round(vec3.create(), annotation.point);
-      let {properties} = <DVIDPointAnnotation>annotation;
-      if (properties) { // Always assume user-defined bookmark
-        if (!('custom'in properties)) {
-          properties['custom'] = '1';
-        }
-      } else {
-        (<DVIDPointAnnotation>annotation).properties = {'custom': '1'};
-      }
-    }
-    return super.add(annotation, commit);
+export class DVIDDataSource extends DataSourceProvider {
+  constructor(public credentialsManager: CredentialsManager) {
+    super();
+  }
+
+  get description() {
+    return 'DVID';
+  }
+
+  getCredentialsProvider(authServer: AuthType) {
+    if (authServer) {
+      if (!isDVIDCredentialsProviderRegistered(authServer)) {
+        registerDVIDCredentialsProvider(authServer);
+      }
+
+      return this.credentialsManager.getCredentialsProvider<DVIDToken>(authServer, authServer);
+    } else {
+      return this.credentialsManager.getCredentialsProvider<DVIDToken>(credentialsKey, authServer);
+    }
+  }
+
+  get(options: GetDataSourceOptions): Promise<DataSource> {
+    return getDataSource(options, this.getCredentialsProvider.bind(this));
+  }
+
+  completeUrl(options: CompleteUrlOptions) {
+    return completeUrl(options, this.getCredentialsProvider.bind(this));
   }
 }
 
@@ -896,6 +975,11 @@
   }
 
   return parameters.user;
+}
+
+/*
+function getDataInfoUrl(parameters: AnnotationSourceParameters): string {
+  return `${parameters.baseUrl}/api/node/${parameters.nodeKey}/${parameters.dataInstanceKey}/info`;
 }
 
 function getDataInfo(
@@ -910,239 +994,63 @@
     }
   )
 }
-
-function parseAnnotationKey(key: string, getCredentialsProvider: (auth:string) => CredentialsProvider<DVIDToken>): Promise<AnnotationSourceParameters> {
-  const match = key.match(/^([^\/]+:\/\/[^\/]+)\/([^\/]+)\/([^\/\?]+)(\?.*)?$/);
-
-  if (match === null) {
-    throw new Error(`Invalid DVID volume key: ${JSON.stringify(key)}.`);
-  }
-
-  let queryString = match[4];
-  let sourceParameters: AnnotationSourceParameters = {
-    ...new AnnotationSourceParameters(),
-    baseUrl: match[1],
-    nodeKey: match[2],
-    dataInstanceKey: match[3],
-    usertag: undefined
-  };
-
-  let parameters:any = {};
-
-  if (queryString && queryString.length > 1) {
-    parameters = parseQueryStringParameters(queryString.substring(1));
-    if (parameters.usertag) {
-      sourceParameters.usertag =  (parameters.usertag === 'true');
-    }
-    if (parameters.user) {
-      sourceParameters.user = parameters.user;
-    }
-  }
-
-  let auth = parameters.auth;
-  if (!auth) {
-    if (sourceParameters.baseUrl.startsWith('https')) {
-      auth = `${sourceParameters.baseUrl}/api/server/token`;
-    }
-  }
-
-  return getCredentialsProvider(auth).get().then(
-    credentials => getDataInfo(sourceParameters, credentials.credentials).then(
-      response => {
-        sourceParameters.tags = getInstanceTags(response);
-        if ('BlockSize' in sourceParameters.tags) {
-          sourceParameters.chunkDataSize = JSON.parse(verifyObjectProperty(sourceParameters.tags, "BlockSize", verifyString));
+*/
+
+const MultiscaleAnnotationSourceBase = WithParameters(
+  WithCredentialsProvider<DVIDToken>()(MultiscaleAnnotationSource), AnnotationSourceParameters);
+
+export class DVIDAnnotationSource extends MultiscaleAnnotationSourceBase {
+  key: any;
+  private updateAnnotationHandlers() {
+    updateRenderHelper();
+    updateAnnotationTypeHandler();
+  }
+
+  constructor(chunkManager: ChunkManager, options: {
+    credentialsProvider: CredentialsProvider<DVIDToken>,
+    parameters: AnnotationSourceParameters,
+    multiscaleVolumeInfo: MultiscaleVolumeInfo
+  }) {
+    super(chunkManager, <any>{
+      rank: 3,
+      sourceSpecifications:
+          makeAnnotationGeometrySourceSpecifications(options.multiscaleVolumeInfo, options.parameters),
+      ...options
+    });
+
+    // mat4.fromScaling(this.objectToLocal, options.multiscaleVolumeInfo.scales[0].voxelSize);
+    this.updateAnnotationHandlers();
+    this.childAdded = this.childAdded || new Signal<(annotation: Annotation) => void>();
+    this.childUpdated = this.childUpdated || new Signal<(annotation: Annotation) => void>();
+    this.childDeleted = this.childDeleted || new Signal<(annotationId: string) => void>();
+
+    if (this.parameters.readonly !== undefined) {
+      this.readonly = this.parameters.readonly;
+    }
+  
+    if (!this.parameters.user || !this.parameters.usertag) {
+      this.readonly = true;
+    }
+  }
+
+  add(annotation: Annotation, commit: boolean = true): AnnotationReference {
+    if (annotation.type === AnnotationType.POINT) {
+      if (this.readonly) {
+        let errorMessage = 'Permission denied for changing annotations.';
+        StatusMessage.showTemporaryMessage(errorMessage);
+        throw Error(errorMessage);
+      }
+
+      annotation.point = annotation.point.map(x => Math.round(x));
+      let {properties} = <DVIDPointAnnotation>annotation;
+      if (properties) { // Always assume user-defined bookmark
+        if (!('custom'in properties)) {
+          properties['custom'] = '1';
         }
-        sourceParameters.authServer = 'token:' + credentials.credentials;
-        sourceParameters.usertag = userTagged(sourceParameters);
-        sourceParameters.user = getUser(sourceParameters, credentials.credentials);
-        sourceParameters.syncedLabel = getSyncedLabel(response);
-        return sourceParameters;
-      }
-    )
-  );
-}
-
-/*
-function getDataInfoPath(parameters: AnnotationSourceParameters): string {
-  return `/${parameters.dataInstanceKey}/info`;
-}
-*/
-
-function getDataInfoUrl(parameters: AnnotationSourceParameters): string {
-  return `${parameters.baseUrl}/api/node/${parameters.nodeKey}/${parameters.dataInstanceKey}/info`;
-}
-
-function getInstanceTags(dataInfo: any) {
-  let baseInfo = verifyObjectProperty(dataInfo, 'Base', verifyObject);
-
-  return verifyObjectProperty(baseInfo, 'Tags', verifyObject);
-}
-
-function getVolumeInfoResponseFromTags(tags: any) {
-  let MaxDownresLevel = parseInt(verifyObjectProperty(tags, 'MaxDownresLevel', verifyString));
-  let MaxPoint = JSON.parse(verifyObjectProperty(tags, "MaxPoint", verifyString));
-  let MinPoint = JSON.parse(verifyObjectProperty(tags, "MinPoint", verifyString));
-  let VoxelSize = JSON.parse(verifyObjectProperty(tags, "VoxelSize", verifyString));
-
-  return {
-    Base: {
-    },
-    Extended: {
-      VoxelSize,
-      MinPoint,
-      MaxPoint,
-      MaxDownresLevel
-    }
-  };
-}
-
-function getSyncedLabel(dataInfo: any): string {
-  let baseInfo = verifyObjectProperty(dataInfo, 'Base', verifyObject);
-  let syncs = verifyObjectProperty(baseInfo, 'Syncs', verifyStringArray);
-
-
-  if (syncs.length === 1) {
-    return syncs[0];
-  } else {
-    return '';
-  }
-}
-
-function userTagged(parameters: AnnotationSourceParameters) {
-  if (parameters.usertag) {
-    return true;
-  } else if (parameters.tags && parameters.usertag === undefined) {
-    return parameters.tags['annotation'] === 'user-supplied';
-  }
-
-  return false;
-}
-
-type AuthType = string|undefined|null;
-
-export class DVIDDataSource extends DataSource {
-  dvidAnnotationSourceKey: Promise<any>;
-  constructor(public credentialsManager: CredentialsManager) {
-    super();
-  }
-
-=======
-  const serverInfo = await getServerInfo(options.chunkManager, baseUrl);
-  return applyCompletionOffset(baseUrl.length + 1, completeNodeAndInstance(serverInfo, path));
-}
-
-export class DVIDDataSource extends DataSourceProvider {
->>>>>>> 54c3be84
-  get description() {
-    return 'DVID';
-  }
-
-<<<<<<< HEAD
-  getCredentialsProvider(authServer: AuthType) {
-    if (authServer) {
-      if (!isDVIDCredentialsProviderRegistered(authServer)) {
-        registerDVIDCredentialsProvider(authServer);
-      }
-
-      return this.credentialsManager.getCredentialsProvider<DVIDToken>(authServer, authServer);
-    } else {
-      return this.credentialsManager.getCredentialsProvider<DVIDToken>(credentialsKey, authServer);
-    }
-  }
-
-  getVolume(chunkManager: ChunkManager, url: string) {
-    return getVolume(chunkManager, url, this.getCredentialsProvider.bind(this));
-  }
-
-  volumeCompleter(url: string, chunkManager: ChunkManager) {
-    return volumeCompleter(url, chunkManager, this.getCredentialsProvider.bind(this));
-  }
-
-  getMultiscaleInfo(chunkManager: ChunkManager, parameters: DVIDSourceParameters) {
-    let volumeId: string = parameters.dataInstanceKey;
-    let instance = new DVIDInstance(parameters.baseUrl, parameters.nodeKey);
-    return chunkManager.memoize.getUncounted(
-        {
-          type: 'dvid:getMultiscaleInfo',
-          volumeId,
-          instance,
-          credentialsProvider: getObjectId(this.getCredentialsProvider(parameters.authServer))
-        },
-        () => makeRequestWithCredentials(
-          this.getCredentialsProvider(parameters.authServer), 
-          {
-            method: 'GET',
-            url: instance.getNodeApiUrl(`/${volumeId}/info`), 
-            responseType: 'json'
-          }).then(response => new MultiscaleVolumeInfo(response)));
-  }
-
-  getAnnotationSourceFromSourceKey(chunkManager: ChunkManager, sourceKey: any) {
-    let getChunkSource = (multiscaleVolumeInfo: any, parameters: any) => chunkManager.getChunkSource(
-      DVIDAnnotationSource, {
-      parameters,
-      credentialsProvider: this.getCredentialsProvider(parameters.authServer),
-      multiscaleVolumeInfo
-    });
-
-    let getMultiscaleInfo = (parameters: any) => {
-      if (parameters.syncedLabel) {
-        return this.getMultiscaleInfo(
-          chunkManager, 
-          { 'baseUrl': parameters.baseUrl, 'nodeKey': parameters.nodeKey, 'dataInstanceKey': parameters.syncedLabel, 'authServer': parameters.authServer })
-          .then(info => {return {multiscaleInfo: info, parameters}});
       } else {
-        return Promise.resolve(
-          new MultiscaleVolumeInfo(getVolumeInfoResponseFromTags(parameters.tags)))
-          .then(info => {return {multiscaleInfo: info, parameters}});
-      }
-    }
-
-    return chunkManager.memoize.getUncounted(
-      sourceKey,
-      () => Promise.resolve(sourceKey['parameters'])
-        .then(parameters => getMultiscaleInfo(parameters))
-        .then(result => getChunkSource(result.multiscaleInfo, result.parameters)));
-
-    /*
-    return chunkManager.memoize.getUncounted(
-      sourceKey,
-      () => Promise.resolve(sourceKey['parameters']).then(parameters => {
-        if (parameters.syncedLabel) {
-          return this.getMultiscaleInfo(
-            chunkManager, 
-            { 'baseUrl': parameters.baseUrl, 'nodeKey': parameters.nodeKey, 'dataInstanceKey': parameters.syncedLabel })
-          .then(multiscaleVolumeInfo => chunkManager.getChunkSource(
-            DVIDAnnotationSource, {
-            parameters,
-            credentialsProvider: this.getCredentialsProvider(parameters.authServer),
-            multiscaleVolumeInfo
-          }));
-        }
-        
-      }));
-      */
-  }
-
-  getAnnotationSource(chunkManager: ChunkManager, key: string) {
-    this.dvidAnnotationSourceKey = parseAnnotationKey(key, this.getCredentialsProvider.bind(this)).then(
-      parameters => {
-        return {
-          type: 'dvid:getAnnotationSource',
-          parameters
-        };
-      });
-
-    return this.dvidAnnotationSourceKey.then(
-      sourceKey => this.getAnnotationSourceFromSourceKey(chunkManager, sourceKey));
-=======
-  get(options: GetDataSourceOptions): Promise<DataSource> {
-    return getDataSource(options);
-  }
-
-  completeUrl(options: CompleteUrlOptions) {
-    return completeUrl(options);
->>>>>>> 54c3be84
-  }
-}+        (<DVIDPointAnnotation>annotation).properties = {'custom': '1'};
+      }
+    }
+    return super.add(annotation, commit);
+  }
+}

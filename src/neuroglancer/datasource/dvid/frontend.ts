/**
 * @license
 * Copyright 2016 Google Inc.
 * Licensed under the Apache License, Version 2.0 (the "License");
 * you may not use this file except in compliance with the License.
 * You may obtain a copy of the License at
 *
 *      http://www.apache.org/licenses/LICENSE-2.0
 *
 * Unless required by applicable law or agreed to in writing, software
 * distributed under the License is distributed on an "AS IS" BASIS,
 * WITHOUT WARRANTIES OR CONDITIONS OF ANY KIND, either express or implied.
 * See the License for the specific language governing permissions and
 * limitations under the License.
 */

/**
 * @file
 * Support for DVID (https://github.com/janelia-flyem/dvid) servers.
 */

import {makeDataBoundsBoundingBoxAnnotationSet} from 'neuroglancer/annotation';
import {ChunkManager, WithParameters} from 'neuroglancer/chunk_manager/frontend';
import {BoundingBox, makeCoordinateSpace, makeIdentityTransform, makeIdentityTransformedBoundingBox} from 'neuroglancer/coordinate_transform';
import {CompleteUrlOptions, CompletionResult, DataSource, DataSourceProvider, GetDataSourceOptions} from 'neuroglancer/datasource';
import {AnnotationSourceParameters, DVIDSourceParameters, MeshSourceParameters, SkeletonSourceParameters, VolumeChunkEncoding, VolumeChunkSourceParameters} from 'neuroglancer/datasource/dvid/base';
import {MeshSource} from 'neuroglancer/mesh/frontend';
import {SkeletonSource} from 'neuroglancer/skeleton/frontend';
import {SliceViewSingleResolutionSource} from 'neuroglancer/sliceview/frontend';
import {DataType, makeDefaultVolumeChunkSpecifications, VolumeSourceOptions, VolumeType} from 'neuroglancer/sliceview/volume/base';
import {MultiscaleVolumeChunkSource, VolumeChunkSource} from 'neuroglancer/sliceview/volume/frontend';
import {StatusMessage} from 'neuroglancer/status';
import {transposeNestedArrays} from 'neuroglancer/util/array';
import {applyCompletionOffset, getPrefixMatchesWithDescriptions} from 'neuroglancer/util/completion';
import {mat4, vec3} from 'neuroglancer/util/geom';
// import {fetchOk} from 'neuroglancer/util/http_request';
import {parseQueryStringParameters, parseArray, parseFixedLengthArray, parseIntVec, verifyFinitePositiveFloat, verifyMapKey, verifyObject, verifyObjectAsMap, verifyObjectProperty, verifyPositiveInt, verifyString, verifyStringArray, verifyFiniteNonNegativeFloat} from 'neuroglancer/util/json';
import {DVIDToken, credentialsKey, makeRequestWithCredentials} from 'neuroglancer/datasource/dvid/api';
import {MultiscaleAnnotationSource} from 'neuroglancer/annotation/frontend';
import { AnnotationType, Annotation, AnnotationReference } from 'neuroglancer/annotation';
import {Signal, NullarySignal} from 'neuroglancer/util/signal';
import {Env, getUserFromToken, DVIDPointAnnotation, getAnnotationDescription, updateAnnotationTypeHandler, updateRenderHelper} from 'neuroglancer/datasource/dvid/utils';
import { registerDVIDCredentialsProvider, isDVIDCredentialsProviderRegistered } from 'neuroglancer/datasource/dvid/register_credentials_provider';
import {WithCredentialsProvider} from 'neuroglancer/credentials_provider/chunk_source_frontend'
import {CredentialsManager, CredentialsProvider} from 'neuroglancer/credentials_provider'
import { makeSliceViewChunkSpecification } from 'neuroglancer/sliceview/base';
import {createAnnotationWidget, getObjectFromWidget} from 'neuroglancer/datasource/dvid/widgets';
import { JsonObject } from 'neuroglancer/datasource/dvid/jsonschema';
import {defaultJsonSchema} from 'neuroglancer/datasource/dvid/utils';

let serverDataTypes = new Map<string, DataType>();
serverDataTypes.set('uint8', DataType.UINT8);
serverDataTypes.set('uint32', DataType.UINT32);
serverDataTypes.set('uint64', DataType.UINT64);

export class DataInstanceBaseInfo {
  get typeName(): string {
    return this.obj['TypeName'];
  }

  get compressionName(): string {
    return this.obj['Compression'];
  }

  constructor(public obj: any) {
    verifyObject(obj);
    verifyObjectProperty(obj, 'TypeName', verifyString);
  }
}

export class DataInstanceInfo {
  constructor(public obj: any, public name: string, public base: DataInstanceBaseInfo) {}
}

class DVIDVolumeChunkSource extends
(WithParameters(WithCredentialsProvider<DVIDToken>()(VolumeChunkSource), VolumeChunkSourceParameters)) {}

class DVIDSkeletonSource extends
(WithParameters(WithCredentialsProvider<DVIDToken>()(SkeletonSource), SkeletonSourceParameters)) {}

class DVIDMeshSource extends
(WithParameters(WithCredentialsProvider<DVIDToken>()(MeshSource), MeshSourceParameters)) {}

export class AnnotationDataInstanceInfo extends DataInstanceInfo {
  lowerVoxelBound: vec3;
  upperVoxelBoundInclusive: vec3;
  voxelSize: vec3;
  blockSize: vec3;
  numLevels: number;

  get extended() {
    return verifyObjectProperty(this.obj, 'Extended', verifyObject);
  }

  get tags() {
    return verifyObjectProperty(this.base.obj, 'Tags', verifyObject);
  }

  constructor(
    obj: any, name: string, base: DataInstanceBaseInfo) {
    super(obj, name, base);

    this.numLevels = 1;

    let extended = this.extended;

    if ('MaxDownresLevel' in extended) {
      // retrieve maximum downres level
      let maxdownreslevel = verifyObjectProperty(extended, 'MaxDownresLevel', verifyPositiveInt);
      this.numLevels = maxdownreslevel + 1;
    }

    this.voxelSize = verifyObjectProperty(
      extended, 'VoxelSize',
      x => parseFixedLengthArray(vec3.create(), x, verifyFinitePositiveFloat));
    this.lowerVoxelBound = verifyObjectProperty(
      extended, 'MinPoint',
      x => parseFixedLengthArray(vec3.create(), x, verifyFiniteNonNegativeFloat));
    this.upperVoxelBoundInclusive = verifyObjectProperty(
      extended, 'MaxPoint',
      x => parseFixedLengthArray(vec3.create(), x, verifyFinitePositiveFloat));
    if ('BlockSize' in extended) {
      this.blockSize = verifyObjectProperty(
        extended, 'BlockSize',
        x => parseFixedLengthArray(vec3.create(), x, verifyFinitePositiveFloat));
    }
  }
}

export class VolumeDataInstanceInfo extends DataInstanceInfo {
  dataType: DataType;
  lowerVoxelBound: vec3;
  upperVoxelBoundInclusive: vec3;
  voxelSize: vec3;
  numLevels: number;
  meshSrc: string;
  skeletonSrc: string;

  constructor(
      obj: any, name: string, base: DataInstanceBaseInfo, public encoding: VolumeChunkEncoding,
      instanceNames: Array<string>) {
    super(obj, name, base);
    let extended = verifyObjectProperty(obj, 'Extended', verifyObject);
    let extendedValues = verifyObjectProperty(extended, 'Values', x => parseArray(x, verifyObject));
    if (extendedValues.length < 1) {
      throw new Error(
          'Expected Extended.Values property to have length >= 1, but received: ${JSON.stringify(extendedValues)}.');
    }
    this.numLevels = 1;

    let instSet = new Set<string>(instanceNames);
    if (encoding === VolumeChunkEncoding.COMPRESSED_SEGMENTATIONARRAY) {
      // retrieve maximum downres level
      let maxdownreslevel = verifyObjectProperty(extended, 'MaxDownresLevel', verifyPositiveInt);
      this.numLevels = maxdownreslevel + 1;
    } else {
      // labelblk does not have explicit datatype support for multiscale but
      // by convention different levels are specified with unique
      // instances where levels are distinguished by the suffix '_LEVELNUM'
      while (instSet.has(name + '_' + this.numLevels.toString())) {
        this.numLevels += 1;
      }
    }

    if (instSet.has(name + '_meshes')) {
      this.meshSrc = name + '_meshes';
    } else {
      this.meshSrc = '';
    }

    if (instSet.has(name + '_skeletons')) {
      this.skeletonSrc = name + '_skeletons';
    } else {
      this.skeletonSrc = '';
    }


    this.dataType =
        verifyObjectProperty(extendedValues[0], 'DataType', x => verifyMapKey(x, serverDataTypes));
    this.voxelSize = verifyObjectProperty(
        extended, 'VoxelSize',
        x => parseFixedLengthArray(vec3.create(), x, verifyFinitePositiveFloat));
    this.lowerVoxelBound =
        verifyObjectProperty(extended, 'MinPoint', x => parseIntVec(vec3.create(), x));
    this.upperVoxelBoundInclusive =
        verifyObjectProperty(extended, 'MaxPoint', x => parseIntVec(vec3.create(), x));
  }

  get volumeType() {
    return (
        (this.encoding === VolumeChunkEncoding.COMPRESSED_SEGMENTATION ||
         this.encoding === VolumeChunkEncoding.COMPRESSED_SEGMENTATIONARRAY) ?
            VolumeType.SEGMENTATION :
            VolumeType.IMAGE);
  }

  getSources(
      chunkManager: ChunkManager, parameters: DVIDSourceParameters,
      volumeSourceOptions: VolumeSourceOptions, credentialsProvider: CredentialsProvider<DVIDToken>) {
    let {encoding} = this;
    let sources: SliceViewSingleResolutionSource<VolumeChunkSource>[][] = [];

    // must be 64 block size to work with neuroglancer properly
    let blocksize = 64;
    for (let level = 0; level < this.numLevels; ++level) {
      const downsampleFactor = Math.pow(2, level);
      const invDownsampleFactor = Math.pow(2, -level);
      let lowerVoxelBound = vec3.create();
      let upperVoxelBound = vec3.create();
      for (let i = 0; i < 3; ++i) {
        let lowerVoxelNotAligned = Math.floor(this.lowerVoxelBound[i] * invDownsampleFactor);
        // adjust min to be a multiple of blocksize
        lowerVoxelBound[i] = lowerVoxelNotAligned - (lowerVoxelNotAligned % blocksize);
        let upperVoxelNotAligned = Math.ceil((this.upperVoxelBoundInclusive[i] + 1) * invDownsampleFactor);
        upperVoxelBound[i] = upperVoxelNotAligned;
        // adjust max to be a multiple of blocksize
        if ((upperVoxelNotAligned % blocksize) !== 0) {
          upperVoxelBound[i] += (blocksize - (upperVoxelNotAligned % blocksize));
        }
      }
      let dataInstanceKey = parameters.dataInstanceKey;

      if (encoding !== VolumeChunkEncoding.COMPRESSED_SEGMENTATIONARRAY) {
        if (level > 0) {
          dataInstanceKey += '_' + level.toString();
        }
      }

      let volParameters: VolumeChunkSourceParameters = {
        'baseUrl': parameters.baseUrl,
        'nodeKey': parameters.nodeKey,
        'dataInstanceKey': dataInstanceKey,
        'authServer': parameters.authServer,
        'dataScale': level.toString(),
        'encoding': encoding,
      };
      const chunkToMultiscaleTransform = mat4.create();
      for (let i = 0; i < 3; ++i) {
        chunkToMultiscaleTransform[5 * i] = downsampleFactor;
        chunkToMultiscaleTransform[12 + i] = lowerVoxelBound[i] * downsampleFactor;
      }
      let alternatives =
          makeDefaultVolumeChunkSpecifications({
            rank: 3,
            chunkToMultiscaleTransform,
            dataType: this.dataType,

            baseVoxelOffset: lowerVoxelBound,
            upperVoxelBound: vec3.subtract(vec3.create(), upperVoxelBound, lowerVoxelBound),
            volumeType: this.volumeType,
            volumeSourceOptions,
            compressedSegmentationBlockSize:
                ((encoding === VolumeChunkEncoding.COMPRESSED_SEGMENTATION ||
                  encoding === VolumeChunkEncoding.COMPRESSED_SEGMENTATIONARRAY) ?
                     vec3.fromValues(8, 8, 8) :
                     undefined)
          }).map(spec => ({
                   chunkSource: chunkManager.getChunkSource(
                       DVIDVolumeChunkSource, {spec, parameters: volParameters, credentialsProvider}),
                   chunkToMultiscaleTransform,
                 }));
      sources.push(alternatives);
    }
    return transposeNestedArrays(sources);
  }
}

export function parseDataInstanceFromRepoInfo(
  dataInstanceObjs: any, name: string, instanceNames: Array<string>): DataInstanceInfo {
  verifyObject(dataInstanceObjs);
  let dataInstance = dataInstanceObjs[name];
  let baseInfo = verifyObjectProperty(dataInstance, 'Base', x => new DataInstanceBaseInfo(x));
  if (baseInfo.typeName === 'annotation') {
    let syncedLabel = getSyncedLabel(dataInstance);
    if (syncedLabel) {
      dataInstance = dataInstanceObjs[syncedLabel];
    } else {
      dataInstance = getVolumeInfoResponseFromTags(getInstanceTags(dataInstance));
    }

    return new AnnotationDataInstanceInfo(dataInstance, name, baseInfo);
  } else {
    return parseDataInstance(dataInstance, name, instanceNames);
  }
}

/*
function parseDataInstances(obj: any, name: string, instanceNames: Array<string>): DataInstanceInfo {
  verifyObject(obj);
  let dataObj = verifyObjectProperty(obj, name, verifyObject);
  let baseInfo = verifyObjectProperty(obj, 'Base', x => new DataInstanceBaseInfo(x));
  if (baseInfo.typeName === 'annotation') {
    let syncedLabel = getSyncedLabel(baseInfo);
    if (syncedLabel) {
      dataObj = verifyObjectProperty(obj, syncedLabel, verifyObject);
      baseInfo = verifyObjectProperty(obj, 'Base', x => new DataInstanceBaseInfo(x));
    }
  }

}
*/

export function parseDataInstance(
    obj: any, name: string, instanceNames: Array<string>): DataInstanceInfo {
  verifyObject(obj);
  let baseInfo = verifyObjectProperty(obj, 'Base', x => new DataInstanceBaseInfo(x));
  switch (baseInfo.typeName) {
    case 'uint8blk':
    case 'grayscale8':
      let isjpegcompress = baseInfo.compressionName.indexOf('jpeg') !== -1;
      return new VolumeDataInstanceInfo(
          obj, name, baseInfo,
          (isjpegcompress ? VolumeChunkEncoding.JPEG : VolumeChunkEncoding.RAW), instanceNames);
    case 'labels64':
    case 'labelblk':
      return new VolumeDataInstanceInfo(
          obj, name, baseInfo, VolumeChunkEncoding.COMPRESSED_SEGMENTATION, instanceNames);
    case 'labelarray':
    case 'labelmap':
      return new VolumeDataInstanceInfo(
          obj, name, baseInfo, VolumeChunkEncoding.COMPRESSED_SEGMENTATIONARRAY, instanceNames);
    default:
      throw new Error(`DVID data type ${JSON.stringify(baseInfo.typeName)} is not supported.`);
  }
}

export class RepositoryInfo {
  alias: string;
  description: string;
  errors: string[] = [];
  dataInstances = new Map<string, DataInstanceInfo>();
  uuid: string;
  vnodes = new Set<string>();
  constructor(obj: any) {
    if (obj instanceof RepositoryInfo) {
      this.alias = obj.alias;
      this.description = obj.description;
      // just copy references
      this.errors = obj.errors;
      this.dataInstances = obj.dataInstances;
      return;
    }
    verifyObject(obj);
    this.alias = verifyObjectProperty(obj, 'Alias', verifyString);
    this.description = verifyObjectProperty(obj, 'Description', verifyString);
    let dataInstanceObjs = verifyObjectProperty(obj, 'DataInstances', verifyObject);
    let instanceKeys = Object.keys(dataInstanceObjs);
    for (let key of instanceKeys) {
      try {
        this.dataInstances.set(key, parseDataInstanceFromRepoInfo(dataInstanceObjs, key, instanceKeys));
        // this.dataInstances.set(key, parseDataInstance(dataInstanceObjs[key], key, instanceKeys));
      } catch (parseError) {
        let message = `Failed to parse data instance ${JSON.stringify(key)}: ${parseError.message}`;
        console.log(message);
        this.errors.push(message);
      }
    }

    let dagObj = verifyObjectProperty(obj, 'DAG', verifyObject);
    let nodeObjs = verifyObjectProperty(dagObj, 'Nodes', verifyObject);
    for (let key of Object.keys(nodeObjs)) {
      this.vnodes.add(key);
    }
  }
}

export function parseRepositoriesInfo(obj: any) {
  try {
    let result = verifyObjectAsMap(obj, x => new RepositoryInfo(x));

    // make all versions available for viewing
    let allVersions = new Map<string, RepositoryInfo>();
    for (let [key, info] of result) {
      allVersions.set(key, info);
      for (let key2 of info.vnodes) {
        if (key2 !== key) {
          // create new repo
          let rep = new RepositoryInfo(info);
          allVersions.set(key2, rep);
        }
      }
    }

    for (let [key, info] of allVersions) {
      info.uuid = key;
    }
    return allVersions;
  } catch (parseError) {
    throw new Error(`Failed to parse DVID repositories info: ${parseError.message}`);
  }
}

export class ServerInfo {
  repositories: Map<string, RepositoryInfo>;
  constructor(obj: any) {
    this.repositories = parseRepositoriesInfo(obj);
  }

  getNode(nodeKey: string): RepositoryInfo {
    // FIXME: Support non-root nodes.
    let matches: string[] = [];
    for (let key of this.repositories.keys()) {
      if (key.startsWith(nodeKey)) {
        matches.push(key);
      }
    }
    if (matches.length !== 1) {
      throw new Error(
          `Node key ${JSON.stringify(nodeKey)} matches ${JSON.stringify(matches)} nodes.`);
    }
    return this.repositories.get(matches[0])!;
  }
}

type AuthType = string|undefined|null;

export function getServerInfo(chunkManager: ChunkManager, baseUrl: string, credentialsProvider: CredentialsProvider<DVIDToken>) {
  return chunkManager.memoize.getUncounted({type: 'dvid:getServerInfo', baseUrl}, () => {
    const result = makeRequestWithCredentials(credentialsProvider, {url: `${baseUrl}/api/repos/info`, method: 'GET', responseType: "json"})
    .then(response => new ServerInfo(response));
    /*
    const result = fetchOk(`${parameters.baseUrl}/api/repos/info`)
                       .then(response => response.json())
                       .then(response => new ServerInfo(response));
                       */
    const description = `repository info for DVID server ${baseUrl}`;
    StatusMessage.forPromise(result, {
      initialMessage: `Retrieving ${description}.`,
      delay: true,
      errorPrefix: `Error retrieving ${description}: `,
    });
    return result;
  });
}

function getInstanceTags(dataInfo: any) {
  let baseInfo = verifyObjectProperty(dataInfo, 'Base', verifyObject);

  return verifyObjectProperty(baseInfo, 'Tags', verifyObject);
}

function getVolumeInfoResponseFromTags(tags: any) {
  let MaxDownresLevel = parseInt(verifyObjectProperty(tags, 'MaxDownresLevel', verifyString));
  let MaxPoint = JSON.parse(verifyObjectProperty(tags, "MaxPoint", verifyString));
  let MinPoint = JSON.parse(verifyObjectProperty(tags, "MinPoint", verifyString));
  let VoxelSize = JSON.parse(verifyObjectProperty(tags, "VoxelSize", verifyString));

  let response: any = {
    Base: {
    },
    Extended: {
      VoxelSize,
      MinPoint,
      MaxPoint,
      MaxDownresLevel
    }
  };

  if ('BlockSize' in tags) {
    response.BlockSize = JSON.parse(verifyObjectProperty(tags, "BlockSize", verifyString));
  }

  return response;
}

function getSyncedLabel(dataInfo: any): string {
  let baseInfo = verifyObjectProperty(dataInfo, 'Base', verifyObject);
  let syncs = verifyObjectProperty(baseInfo, 'Syncs', verifyStringArray);


  if (syncs.length === 1) {
    return syncs[0];
  } else {
    return '';
  }
}

function userTagged(parameters: AnnotationSourceParameters) {
  if (parameters.usertag) {
    return true;
  } else if (parameters.tags && parameters.usertag === undefined) {
    return parameters.tags['annotation'] === 'user-supplied';
  }

  return false;
}

/*
function getAnnotationDataInstanceDetails(chunkManager: ChunkManager, parameters: AnnotationSourceParameters, info: DataInstanceInfo, credentialsProvider: CredentialsProvider<DVIDToken>) {
  let {baseUrl, nodeKey} = parameters;
  return chunkManager.memoize.getUncounted(
      {type: 'dvid:getInstanceDetails', baseUrl, nodeKey, name: info.name}, async () => {
      let instance = new DVIDInstance(parameters.baseUrl, parameters.nodeKey);
      let result = makeRequestWithCredentials(credentialsProvider, {
        method: 'GET',
        url: instance.getNodeApiUrl(`/${info.name}/info`),
        responseType: 'json'
      });
      const description = `datainstance info for node ${nodeKey} and instance ${info.name} ` +
        `on DVID server ${baseUrl}`;

      StatusMessage.forPromise(result, {
        initialMessage: `Retrieving ${description}.`,
        delay: true,
        errorPrefix: `Error retrieving ${description}: `,
      });

      let instanceDetails = await result;

      let syncedLabel = getSyncedLabel(instanceDetails);
      if (syncedLabel) {
        instanceDetails = await makeRequestWithCredentials(credentialsProvider, {
          method: 'GET',
          url: instance.getNodeApiUrl(`/${syncedLabel}/info`),
          responseType: 'json'
        });
      } else {        
        instanceDetails = getVolumeInfoResponseFromTags(getInstanceTags(instanceDetails));
      }

      return new AnnotationDataInstanceInfo(instanceDetails, info.name, info.base);
  });
}
*/

/**
 * Get extra dataInstance info that isn't available on the server level.
 * this requires an extra api call
 */
/*
export function getDataInstanceDetails(
    chunkManager: ChunkManager, parameters: DVIDSourceParameters, info: VolumeDataInstanceInfo, credentialsProvider: CredentialsProvider<DVIDToken>) {
  let {baseUrl, nodeKey} = parameters;
  return chunkManager.memoize.getUncounted(
      {type: 'dvid:getInstanceDetails', baseUrl, nodeKey, name: info.name}, async () => {
        // let instance = new DVIDInstance(parameters.baseUrl, parameters.nodeKey);
        let instanceDetails = info.obj;
        let result = makeRequestWithCredentials(credentialsProvider, {
          method: 'GET',
          url: instance.getNodeApiUrl(`/${info.name}/info`),
          responseType: 'json'
        });
        const description = `datainstance info for node ${nodeKey} and instance ${info.name} ` +
            `on DVID server ${baseUrl}`;

        StatusMessage.forPromise(result, {
          initialMessage: `Retrieving ${description}.`,
          delay: true,
          errorPrefix: `Error retrieving ${description}: `,
        });

        let instanceDetails = await result;
        
        let extended = verifyObjectProperty(instanceDetails, 'Extended', verifyObject);
        info.lowerVoxelBound =
          verifyObjectProperty(extended, 'MinPoint', x => parseIntVec(vec3.create(), x));
        info.upperVoxelBoundInclusive =
          verifyObjectProperty(extended, 'MaxPoint', x => parseIntVec(vec3.create(), x));
        return info;
      });
}
*/

class DvidMultiscaleVolumeChunkSource extends MultiscaleVolumeChunkSource {
  get dataType() {
    return this.info.dataType;
  }
  get volumeType() {
    return this.info.volumeType;
  }

  get rank() {
    return 3;
  }

  constructor(
      chunkManager: ChunkManager, public baseUrl: string, public nodeKey: string,
      public dataInstanceKey: string, public info: VolumeDataInstanceInfo, public credentialsProvider: CredentialsProvider<DVIDToken>) {
    super(chunkManager);
  }

  getSources(volumeSourceOptions: VolumeSourceOptions) {
    return this.info.getSources(
        this.chunkManager, {
          'baseUrl': this.baseUrl,
          'nodeKey': this.nodeKey,
          'dataInstanceKey': this.dataInstanceKey
        },
        volumeSourceOptions,
        this.credentialsProvider);
  }
}

// const urlPattern = /^((?:http|https):\/\/[^\/]+)\/([^\/]+)\/([^\/]+)(\?.*)?$/;
const urlPattern = /^([^\/]+:\/\/[^\/]+)\/([^\/]+)\/([^\/\?]+)(\?.*)?$/;

function parseVolumeKey(url: string): AnnotationSourceParameters {
  let match = url.match(urlPattern);
  if (match === null) {
    throw new Error(`Invalid DVID URL: ${JSON.stringify(url)}.`);
  }

  let queryString = match[4];
  let sourceParameters: AnnotationSourceParameters = {
    ...new AnnotationSourceParameters(),
    baseUrl: match[1],
    nodeKey: match[2],
    dataInstanceKey: match[3],
  };

  let parameters:any = {};
  if (queryString && queryString.length > 1) {
    parameters = parseQueryStringParameters(queryString.substring(1));
    if (parameters.usertag) {
      sourceParameters.usertag =  (parameters.usertag === 'true');
    }
    if (parameters.user) {
      sourceParameters.user = parameters.user;
    }
  }

  let auth = parameters.auth;
  if (!auth) {
    if (sourceParameters.baseUrl.startsWith('https')) {
      auth = `${sourceParameters.baseUrl}/api/server/token`;
    }
  }

  if (auth) {
    sourceParameters.authServer = auth;
  }

  return sourceParameters;
}

async function getAnnotationChunkSource(options: GetDataSourceOptions, sourceParameters: AnnotationSourceParameters, dataInstanceInfo: AnnotationDataInstanceInfo, credentialsProvider: CredentialsProvider<DVIDToken>) {
  let getChunkSource = (multiscaleVolumeInfo: any, parameters: any) => options.chunkManager.getChunkSource(
    DVIDAnnotationSource, {
    parameters,
    credentialsProvider,
    multiscaleVolumeInfo
  });

  let multiscaleVolumeInfo = new MultiscaleVolumeInfo(dataInstanceInfo.obj);

  return getChunkSource(multiscaleVolumeInfo, sourceParameters);
}

async function getAnnotationSource(options: GetDataSourceOptions, sourceParameters: AnnotationSourceParameters, dataInstanceInfo: AnnotationDataInstanceInfo, credentialsProvider: CredentialsProvider<DVIDToken>) {

  const box: BoundingBox = {
    lowerBounds: new Float64Array(dataInstanceInfo.lowerVoxelBound),
    upperBounds: Float64Array.from(dataInstanceInfo.upperVoxelBoundInclusive, x => x + 1)
  };
  const modelSpace = makeCoordinateSpace({
    rank: 3,
    names: ['x', 'y', 'z'],
    units: ['m', 'm', 'm'],
    scales: Float64Array.from(dataInstanceInfo.voxelSize, x => x / 1e9),
    boundingBoxes: [makeIdentityTransformedBoundingBox(box)],
  });

  const annotation = await getAnnotationChunkSource(options, sourceParameters, dataInstanceInfo, credentialsProvider);

  const dataSource: DataSource = {
    modelTransform: makeIdentityTransform(modelSpace),
    subsources: [{
      id: 'default',
      subsource: { annotation },
      default: true,
    }],
  };

  return dataSource;
}

async function getVolumeSource(options: GetDataSourceOptions, sourceParameters: DVIDSourceParameters, dataInstanceInfo: DataInstanceInfo, credentialsProvider: CredentialsProvider<DVIDToken>) {
  const baseUrl = sourceParameters.baseUrl;
  const nodeKey = sourceParameters.nodeKey;
  const dataInstanceKey = sourceParameters.dataInstanceKey;

  const info = <VolumeDataInstanceInfo>dataInstanceInfo;
    // await getDataInstanceDetails(options.chunkManager, sourceParameters, <VolumeDataInstanceInfo>dataInstanceInfo, credentialsProvider);

  const box: BoundingBox = {
    lowerBounds: new Float64Array(info.lowerVoxelBound),
    upperBounds: Float64Array.from(info.upperVoxelBoundInclusive, x => x + 1)
  };
  const modelSpace = makeCoordinateSpace({
    rank: 3,
    names: ['x', 'y', 'z'],
    units: ['m', 'm', 'm'],
    scales: Float64Array.from(info.voxelSize, x => x / 1e9),
    boundingBoxes: [makeIdentityTransformedBoundingBox(box)],
  });

  const volume = new DvidMultiscaleVolumeChunkSource(
    options.chunkManager, baseUrl, nodeKey, dataInstanceKey, info, credentialsProvider);

  const dataSource: DataSource = {
    modelTransform: makeIdentityTransform(modelSpace),
    subsources: [{
      id: 'default',
      subsource: { volume },
      default: true,
    }],
  };
  if (info.meshSrc) {
    const subsourceToModelSubspaceTransform = mat4.create();
    for (let i = 0; i < 3; ++i) {
      subsourceToModelSubspaceTransform[5 * i] = 1 / info.voxelSize[i];
    }
    dataSource.subsources.push({
      id: 'meshes',
      default: true,
      subsource: {
        mesh: options.chunkManager.getChunkSource(DVIDMeshSource, {
          parameters: {
            'baseUrl': baseUrl,
            'nodeKey': nodeKey,
            'dataInstanceKey': info.meshSrc
          },
          'credentialsProvider': credentialsProvider
        })
      },
      subsourceToModelSubspaceTransform,
    });
  }
  if (info.skeletonSrc) {
    dataSource.subsources.push({
      id: 'skeletons',
      default: true,
      subsource: {
        mesh: options.chunkManager.getChunkSource(DVIDSkeletonSource, {
          parameters: {
            'baseUrl': baseUrl,
            'nodeKey': nodeKey,
            'dataInstanceKey': info.skeletonSrc
          },
          'credentialsProvider': credentialsProvider
        })
      },
    });
  }
  dataSource.subsources.push({
    id: 'bounds',
    subsource: { staticAnnotations: makeDataBoundsBoundingBoxAnnotationSet(box) },
    default: true,
  });

  return dataSource;
}

function getSchema(parameters: AnnotationSourceParameters) {
  if (parameters.tags) {
    let schemaJson = parameters.tags['schema'];
    if (schemaJson) {
      return JSON.parse(schemaJson);
    }
  }
}

export function getDataSource(options: GetDataSourceOptions, getCredentialsProvider: (auth:AuthType) => CredentialsProvider<DVIDToken>): Promise<DataSource> {
  // let match = options.providerUrl.match(urlPattern);
  // if (match === null) {
  //   throw new Error(`Invalid DVID URL: ${JSON.stringify(options.providerUrl)}.`);
  // }

  let sourceParameters = parseVolumeKey(options.providerUrl);

  const baseUrl = sourceParameters.baseUrl;
  const nodeKey = sourceParameters.nodeKey;
  const dataInstanceKey = sourceParameters.dataInstanceKey;
  
  return options.chunkManager.memoize.getUncounted(
      {
        type: 'dvid:MultiscaleVolumeChunkSource',
        baseUrl,
        nodeKey: nodeKey,
        dataInstanceKey,
      },
      async () => {
        let credentials = await getCredentialsProvider(sourceParameters.authServer).get();
        const credentialsProvider = getCredentialsProvider('token:' + credentials.credentials);
        const serverInfo = await getServerInfo(options.chunkManager, baseUrl, credentialsProvider);
        let repositoryInfo = serverInfo.getNode(nodeKey);
        if (repositoryInfo === undefined) {
          throw new Error(`Invalid node: ${JSON.stringify(nodeKey)}.`);
        }
        const dataInstanceInfo = repositoryInfo.dataInstances.get(dataInstanceKey);

        if (!dataInstanceInfo) {
          throw new Error(`Invalid data instance ${dataInstanceKey}.`);
        }

        if (dataInstanceInfo.base.typeName === 'annotation') {
          if (!(dataInstanceInfo instanceof AnnotationDataInstanceInfo)) {
            throw new Error(`Invalid data instance ${dataInstanceKey}.`);
          }

          sourceParameters.tags = dataInstanceInfo.tags;
          sourceParameters.usertag = userTagged(sourceParameters);
          sourceParameters.user = getUser(sourceParameters, credentials.credentials);
          sourceParameters.schema = getSchema(sourceParameters);

          // let annotationDataInstanceInfo = await getAnnotationDataInstanceDetails(options.chunkManager, sourceParameters, dataInstanceInfo, credentialsProvider);
          
          return getAnnotationSource(options, sourceParameters, dataInstanceInfo, credentialsProvider);
        } else {
          if (!(dataInstanceInfo instanceof VolumeDataInstanceInfo)) {
            throw new Error(`Invalid data instance ${dataInstanceKey}.`);
          }
          return getVolumeSource(options, sourceParameters, dataInstanceInfo, credentialsProvider);
        }
      });
}

export function completeInstanceName(
    repositoryInfo: RepositoryInfo, prefix: string): CompletionResult {
  return {
    offset: 0,
    completions: getPrefixMatchesWithDescriptions<DataInstanceInfo>(
        prefix, repositoryInfo.dataInstances.values(), instance => instance.name,
        instance => {
          return `${instance.base.typeName}`;
        })
  };
}

export function completeNodeAndInstance(serverInfo: ServerInfo, prefix: string): CompletionResult {
  let match = prefix.match(/^(?:([^\/]+)(?:\/([^\/]*))?)?$/);
  if (match === null) {
    throw new Error(`Invalid DVID URL syntax.`);
  }
  if (match[2] === undefined) {
    // Try to complete the node name.
    return {
      offset: 0,
      completions: getPrefixMatchesWithDescriptions<RepositoryInfo>(
          prefix, serverInfo.repositories.values(), repository => repository.uuid + '/',
          repository => `${repository.alias}: ${repository.description}`)
    };
  }
  let nodeKey = match[1];
  let repositoryInfo = serverInfo.getNode(nodeKey);
  return applyCompletionOffset(nodeKey.length + 1, completeInstanceName(repositoryInfo, match[2]));
}

export async function completeUrl(options: CompleteUrlOptions, getCredentialsProvider: (auth:AuthType) => CredentialsProvider<DVIDToken>): Promise<CompletionResult> {
  const curUrlPattern = /^((?:http|https):\/\/[^\/]+)\/(.*)$/;
  let match = options.providerUrl.match(curUrlPattern);
  if (match === null) {
    // We don't yet have a full hostname.
    throw null;
  }
  let baseUrl = match[1];
  let path = match[2];
  let auth: string|undefined = undefined;
  if (baseUrl.startsWith('https')) {
    auth = `${baseUrl}/api/server/token`;
  }
  const serverInfo = await getServerInfo(options.chunkManager, baseUrl, getCredentialsProvider(auth));
  return applyCompletionOffset(baseUrl.length + 1, completeNodeAndInstance(serverInfo, path));
}

export class VolumeInfo {
  numChannels: number;
  voxelSize: vec3;
  upperVoxelBound: vec3;
  boundingBoxes: {corner: vec3, size: vec3, metadata?: string}[];
  numLevels = 1;
  constructor(obj: any) {
    try {
      verifyObject(obj);
      this.numChannels = 1;

      let extended = verifyObjectProperty(obj, 'Extended', verifyObject);
      let maxdownreslevel = verifyObjectProperty(extended, 'MaxDownresLevel', verifyPositiveInt);
      this.numLevels = maxdownreslevel + 1;

      this.voxelSize = verifyObjectProperty(extended, 'VoxelSize', x => parseIntVec(vec3.create(), x));
      this.upperVoxelBound = verifyObjectProperty(extended, 'MaxPoint', x => parseIntVec(vec3.create(), x.map((a:number) => {return ++a;})));

      let lowerVoxelBound = verifyObjectProperty(extended, 'MinPoint', x => parseIntVec(vec3.create(), x));

      this.boundingBoxes = [{
        corner: lowerVoxelBound,
        size: this.upperVoxelBound
      }];
    } catch (parseError) {
      throw new Error(`Failed to parse DVID volume geometry: ${parseError.message}`);
    }
  }
}

export class MultiscaleVolumeInfo {
  scales: VolumeInfo[];
  numChannels: number;
  constructor(volumeInfoResponse: any) {
    try {
      verifyObject(volumeInfoResponse);
      this.scales = [];
      let baseVolumeInfo = new VolumeInfo(volumeInfoResponse);
      this.scales.push(baseVolumeInfo);
      let lastVoxelSize = baseVolumeInfo.voxelSize;
      for (let level = 1; level < baseVolumeInfo.numLevels; ++level) {
        let volumeInfo:VolumeInfo = {...baseVolumeInfo};
        volumeInfo.voxelSize = vec3.multiply(vec3.create(), lastVoxelSize, vec3.fromValues(2, 2, 2 ));
        lastVoxelSize = volumeInfo.voxelSize;
        volumeInfo.upperVoxelBound = vec3.fromValues(0, 0, 0);
        this.scales.push(volumeInfo);
      }
      let baseScale = this.scales[0];
      this.numChannels = this.numChannels = baseScale.numChannels;
    } catch (parseError) {
      throw new Error(
          `Failed to parse DVID multiscale volume specification: ${parseError.message}`);
    }
  }
}

function getAnnotationChunkDataSize(parameters: AnnotationSourceParameters, upperVoxelBound: vec3) {
  if (parameters.usertag) {
    return upperVoxelBound;
  } else {
    return parameters.chunkDataSize;
  }
}

function makeAnnotationGeometrySourceSpecifications(multiscaleInfo: MultiscaleVolumeInfo, parameters: AnnotationSourceParameters) {
  let makeSpec = (scale: VolumeInfo) => {
    const upperVoxelBound = scale.upperVoxelBound;
    const chunkDataSize = getAnnotationChunkDataSize(parameters, upperVoxelBound);
    let spec = makeSliceViewChunkSpecification({
      rank: 3,
      chunkDataSize: Uint32Array.from(chunkDataSize),
      upperVoxelBound: scale.upperVoxelBound
    });

    return [{ parameters: undefined, spec, chunkToMultiscaleTransform: mat4.create()}];
  };

  if (parameters.usertag) {
    if (parameters.user) {
      return [makeSpec(multiscaleInfo.scales[0])];
    } else {
      throw("Expecting a valid user");
    }
  } else {
    return multiscaleInfo.scales.map(scale => makeSpec(scale));
  }
}

export class DVIDDataSource extends DataSourceProvider {
  constructor(public credentialsManager: CredentialsManager) {
    super();
  }

  get description() {
    return 'DVID';
  }

  getCredentialsProvider(authServer: AuthType) {
    if (authServer) {
      if (!isDVIDCredentialsProviderRegistered(authServer)) {
        registerDVIDCredentialsProvider(authServer);
      }

      return this.credentialsManager.getCredentialsProvider<DVIDToken>(authServer, authServer);
    } else {
      return this.credentialsManager.getCredentialsProvider<DVIDToken>(credentialsKey, authServer);
    }
  }

  get(options: GetDataSourceOptions): Promise<DataSource> {
    return getDataSource(options, this.getCredentialsProvider.bind(this));
  }

  completeUrl(options: CompleteUrlOptions) {
    return completeUrl(options, this.getCredentialsProvider.bind(this));
  }
}

function getUser(parameters: AnnotationSourceParameters, token:string) {
  const tokenUser = getUserFromToken(token);
  if (tokenUser) {
    if (parameters.user) {
      if (parameters.user !== tokenUser) {
        return undefined;
      }
    } else {
      return tokenUser;
    }
  }

  if (parameters.usertag && !parameters.user) {
    if (parameters.tags) {
      parameters.user = parameters.tags['guest'];
    }
    if (!parameters.user) {
      return Env.getUser();
    }
  }

  return parameters.user;
}

/*
function getDataInfoUrl(parameters: AnnotationSourceParameters): string {
  return `${parameters.baseUrl}/api/node/${parameters.nodeKey}/${parameters.dataInstanceKey}/info`;
}

function getDataInfo(
  parameters: AnnotationSourceParameters, credentials: DVIDToken): Promise<any> {
  // let instance = new DVIDInstance(parameters.baseUrl, parameters.nodeKey);
  return makeRequestWithReadyCredentials(
    credentials,
    {
      method: 'GET',
      url: getDataInfoUrl(parameters),
      responseType: 'json'
    }
  )
}
*/

const MultiscaleAnnotationSourceBase = WithParameters(
  WithCredentialsProvider<DVIDToken>()(MultiscaleAnnotationSource), AnnotationSourceParameters);

export class DVIDAnnotationSource extends MultiscaleAnnotationSourceBase {
  key: any;
  private updateAnnotationHandlers() {
    updateRenderHelper();
    updateAnnotationTypeHandler();
  }

  constructor(chunkManager: ChunkManager, options: {
    credentialsProvider: CredentialsProvider<DVIDToken>,
    parameters: AnnotationSourceParameters,
    multiscaleVolumeInfo: MultiscaleVolumeInfo
  }) {
    super(chunkManager, <any>{
      rank: 3,
      sourceSpecifications:
          makeAnnotationGeometrySourceSpecifications(options.multiscaleVolumeInfo, options.parameters),
      ...options
    });

    // mat4.fromScaling(this.objectToLocal, options.multiscaleVolumeInfo.scales[0].voxelSize);
    this.updateAnnotationHandlers();
    this.childAdded = this.childAdded || new Signal<(annotation: Annotation) => void>();
    this.childUpdated = this.childUpdated || new Signal<(annotation: Annotation) => void>();
    this.childDeleted = this.childDeleted || new Signal<(annotationId: string) => void>();
    this.childRefreshed = this.childRefreshed || new NullarySignal();

    if (this.parameters.readonly !== undefined) {
      this.readonly = this.parameters.readonly;
    }
  
    if (!this.parameters.user || !this.parameters.usertag) {
      this.readonly = true;
    }

    this.makeEditWidget = (reference: AnnotationReference) => {
      let schema = this.parameters.schema || defaultJsonSchema;
      const annotation = reference.value!;
      const properties: JsonObject = (<DVIDPointAnnotation>(annotation)).properties || {};

      let widget = createAnnotationWidget(schema, { 'Prop': properties }, this.readonly);
      // console.log(annotation);
      // setWidgetFromObject(widget, annotation.property, 'annotation\\Prop');
      let button = document.createElement('button');
      button.textContent = 'update';
      button.onclick = () => {
        let result: any = {};
        getObjectFromWidget(schema, '', result, 'annotation');
        // alert(JSON.stringify(result));
        const x = result['Prop'];
        let newAnnotation: DVIDPointAnnotation = <DVIDPointAnnotation>(annotation);
        if (newAnnotation.properties) {
          newAnnotation.properties = { ...newAnnotation.properties, ...x };
        } else {
          newAnnotation.properties = x;
        }
        newAnnotation.description = getAnnotationDescription(newAnnotation);
        this.update(reference, newAnnotation);
        this.commit(reference);
      };
      widget.appendChild(button);

      return widget;
    }
  }

  invalidateCache() {
    this.metadataChunkSource.invalidateCache();
    for (let sources1 of this.sources) {
      for (let source of sources1) {
        source.invalidateCache();
      }
    }
    this.segmentFilteredSource.invalidateCache();
    this.childRefreshed.dispatch();
  }

  add(annotation: Annotation, commit: boolean = true): AnnotationReference {
    if (annotation.type === AnnotationType.POINT) {
      if (this.readonly) {
        let errorMessage = 'Permission denied for changing annotations.';
        StatusMessage.showTemporaryMessage(errorMessage);
        throw Error(errorMessage);
      }

      (<DVIDPointAnnotation>annotation).kind = 'Note';
      annotation.point = annotation.point.map(x => Math.round(x));
      let {properties} = <DVIDPointAnnotation>annotation;
      if (properties) { // Always assume user-defined bookmark
        if (!('custom'in properties)) {
          properties['custom'] = '1';
        }
      } else {
        (<DVIDPointAnnotation>annotation).properties = {'custom': '1'};
      }
    }
    return super.add(annotation, commit);
  }
}
<<<<<<< HEAD
=======

function getUser(parameters: AnnotationSourceParameters, token:string) {
  const tokenUser = getUserFromToken(token);
  if (tokenUser) {
    if (parameters.user) {
      if (parameters.user !== tokenUser) {
        return undefined;
      }
    } else {
      return tokenUser;
    }
  }

  if (parameters.usertag && !parameters.user) {
    if (parameters.tags) {
      parameters.user = parameters.tags['guest'];
    }
    if (!parameters.user) {
      return Env.getUser();
    }
  }

  return parameters.user;
}

function getDataInfo(
  parameters: AnnotationSourceParameters, credentials: DVIDToken): Promise<any> {
  // let instance = new DVIDInstance(parameters.baseUrl, parameters.nodeKey);
  return makeRequestWithReadyCredentials(
    credentials,
    {
      method: 'GET',
      url: getDataInfoUrl(parameters),
      responseType: 'json'
    }
  )
}

async function parseAnnotationKey(key: string, getCredentialsProvider: (auth:string) => CredentialsProvider<DVIDToken>): Promise<AnnotationSourceParameters> {
  const match = key.match(/^([^\/]+:\/\/[^\/]+)\/([^\/]+)\/([^\/\?]+)(\?.*)?$/);

  if (match === null) {
    throw new Error(`Invalid DVID volume key: ${JSON.stringify(key)}.`);
  }

  let queryString = match[4];
  let sourceParameters: AnnotationSourceParameters = {
    ...new AnnotationSourceParameters(),
    baseUrl: match[1],
    nodeKey: match[2],
    dataInstanceKey: match[3],
    usertag: undefined
  };

  let parameters:any = {};

  if (queryString && queryString.length > 1) {
    parameters = parseQueryStringParameters(queryString.substring(1));
    if (parameters.usertag) {
      sourceParameters.usertag =  (parameters.usertag === 'true');
    }
    if (parameters.user) {
      sourceParameters.user = parameters.user;
    }
  }

  let auth = parameters.auth;
  if (!auth) {
    if (sourceParameters.baseUrl.startsWith('https')) {
      auth = `${sourceParameters.baseUrl}/api/server/token`;
    }
  }

  let credentials = await getCredentialsProvider(auth).get();
  let dataInfo = await getDataInfo(sourceParameters, credentials.credentials);

  sourceParameters.tags = getInstanceTags(dataInfo);
  if ('BlockSize' in sourceParameters.tags) {
    sourceParameters.chunkDataSize = JSON.parse(verifyObjectProperty(sourceParameters.tags, "BlockSize", verifyString));
  }
  sourceParameters.authServer = 'token:' + credentials.credentials;
  sourceParameters.usertag = userTagged(sourceParameters);
  sourceParameters.user = getUser(sourceParameters, credentials.credentials);
  sourceParameters.syncedLabel = getSyncedLabel(dataInfo);
  sourceParameters.schema = getSchema(sourceParameters);

  return sourceParameters;

  /*
  return getCredentialsProvider(auth).get().then(
    credentials => getDataInfo(sourceParameters, credentials.credentials).then(
      response => {
        sourceParameters.tags = getInstanceTags(response);
        if ('BlockSize' in sourceParameters.tags) {
          sourceParameters.chunkDataSize = JSON.parse(verifyObjectProperty(sourceParameters.tags, "BlockSize", verifyString));
        }
        sourceParameters.authServer = 'token:' + credentials.credentials;
        sourceParameters.usertag = userTagged(sourceParameters);
        sourceParameters.user = getUser(sourceParameters, credentials.credentials);
        sourceParameters.syncedLabel = getSyncedLabel(response);
        return sourceParameters;
      }
    )
  );
  */
}

/*
function getDataInfoPath(parameters: AnnotationSourceParameters): string {
  return `/${parameters.dataInstanceKey}/info`;
}
*/

function getDataInfoUrl(parameters: AnnotationSourceParameters): string {
  return `${parameters.baseUrl}/api/node/${parameters.nodeKey}/${parameters.dataInstanceKey}/info`;
}

function getInstanceTags(dataInfo: any) {
  let baseInfo = verifyObjectProperty(dataInfo, 'Base', verifyObject);

  return verifyObjectProperty(baseInfo, 'Tags', verifyObject);
}

function getVolumeInfoResponseFromTags(tags: any) {
  let MaxDownresLevel = parseInt(verifyObjectProperty(tags, 'MaxDownresLevel', verifyString));
  let MaxPoint = JSON.parse(verifyObjectProperty(tags, "MaxPoint", verifyString));
  let MinPoint = JSON.parse(verifyObjectProperty(tags, "MinPoint", verifyString));
  let VoxelSize = JSON.parse(verifyObjectProperty(tags, "VoxelSize", verifyString));

  return {
    Base: {
    },
    Extended: {
      VoxelSize,
      MinPoint,
      MaxPoint,
      MaxDownresLevel
    }
  };
}

function getSyncedLabel(dataInfo: any): string {
  let baseInfo = verifyObjectProperty(dataInfo, 'Base', verifyObject);
  let syncs = verifyObjectProperty(baseInfo, 'Syncs', verifyStringArray);


  if (syncs.length === 1) {
    return syncs[0];
  } else {
    return '';
  }
}

function getSchema(parameters: AnnotationSourceParameters) {
  if (parameters.tags) {
    let schemaJson = parameters.tags['schema'];
    if (schemaJson) {
      return JSON.parse(schemaJson);
    }
  }
}

function userTagged(parameters: AnnotationSourceParameters) {
  if (parameters.usertag) {
    return true;
  } else if (parameters.tags && parameters.usertag === undefined) {
    return parameters.tags['annotation'] === 'user-supplied';
  }

  return false;
}

type AuthType = string|undefined|null;

export class DVIDDataSource extends DataSource {
  dvidAnnotationSourceKey = new Map<string, Promise<any>>();
  constructor(public credentialsManager: CredentialsManager) {
    super();
  }

  get description() {
    return 'DVID';
  }

  getCredentialsProvider(authServer: AuthType) {
    if (authServer) {
      if (!isDVIDCredentialsProviderRegistered(authServer)) {
        registerDVIDCredentialsProvider(authServer);
      }

      return this.credentialsManager.getCredentialsProvider<DVIDToken>(authServer, authServer);
    } else {
      return this.credentialsManager.getCredentialsProvider<DVIDToken>(credentialsKey, authServer);
    }
  }

  getVolume(chunkManager: ChunkManager, url: string) {
    return getVolume(chunkManager, url, this.getCredentialsProvider.bind(this));
  }

  volumeCompleter(url: string, chunkManager: ChunkManager) {
    return volumeCompleter(url, chunkManager, this.getCredentialsProvider.bind(this));
  }

  getMultiscaleInfo(chunkManager: ChunkManager, parameters: DVIDSourceParameters) {
    let volumeId: string = parameters.dataInstanceKey;
    let instance = new DVIDInstance(parameters.baseUrl, parameters.nodeKey);
    return chunkManager.memoize.getUncounted(
        {
          type: 'dvid:getMultiscaleInfo',
          volumeId,
          instance,
          credentialsProvider: getObjectId(this.getCredentialsProvider(parameters.authServer))
        },
        () => makeRequestWithCredentials(
          this.getCredentialsProvider(parameters.authServer), 
          {
            method: 'GET',
            url: instance.getNodeApiUrl(`/${volumeId}/info`), 
            responseType: 'json'
          }).then(response => new MultiscaleVolumeInfo(response)));
  }

  invalidateAnnotationSourceCache(chunkManager: ChunkManager, urlKey: string ) {
    let sourcKeyPromise = this.dvidAnnotationSourceKey.get(urlKey);
    if (sourcKeyPromise) {
      sourcKeyPromise
        .then(sourceKey => this.getAnnotationSourceFromSourceKey(chunkManager, sourceKey))
        .then(source => source.invalidateCache());
    }
  }

  getAnnotationSourceFromSourceKey(chunkManager: ChunkManager, sourceKey: any) {
    let getChunkSource = (multiscaleVolumeInfo: any, parameters: any) => chunkManager.getChunkSource(
      DVIDAnnotationSource, {
      parameters,
      credentialsProvider: this.getCredentialsProvider(parameters.authServer),
      multiscaleVolumeInfo
    });

    let getMultiscaleInfo = (parameters: any) => {
      if (parameters.syncedLabel) {
        return this.getMultiscaleInfo(
          chunkManager, 
          { 'baseUrl': parameters.baseUrl, 'nodeKey': parameters.nodeKey, 'dataInstanceKey': parameters.syncedLabel, 'authServer': parameters.authServer })
          .then(info => {return {multiscaleInfo: info, parameters}});
      } else {
        return Promise.resolve(
          new MultiscaleVolumeInfo(getVolumeInfoResponseFromTags(parameters.tags)))
          .then(info => {return {multiscaleInfo: info, parameters}});
      }
    }

    return chunkManager.memoize.getUncounted(
      sourceKey,
      () => Promise.resolve(sourceKey['parameters'])
        .then(parameters => getMultiscaleInfo(parameters))
        .then(result => getChunkSource(result.multiscaleInfo, result.parameters)));

    /*
    return chunkManager.memoize.getUncounted(
      sourceKey,
      () => Promise.resolve(sourceKey['parameters']).then(parameters => {
        if (parameters.syncedLabel) {
          return this.getMultiscaleInfo(
            chunkManager, 
            { 'baseUrl': parameters.baseUrl, 'nodeKey': parameters.nodeKey, 'dataInstanceKey': parameters.syncedLabel })
          .then(multiscaleVolumeInfo => chunkManager.getChunkSource(
            DVIDAnnotationSource, {
            parameters,
            credentialsProvider: this.getCredentialsProvider(parameters.authServer),
            multiscaleVolumeInfo
          }));
        }
        
      }));
      */
  }

  getAnnotationSource(chunkManager: ChunkManager, key: string) {
    let sourceKeyPromise = parseAnnotationKey(key, this.getCredentialsProvider.bind(this)).then(
      parameters => {
        return {
          type: 'dvid:getAnnotationSource',
          parameters
        };
      });

    this.dvidAnnotationSourceKey.set(key, sourceKeyPromise);

    return sourceKeyPromise.then(
      sourceKey => this.getAnnotationSourceFromSourceKey(chunkManager, sourceKey));
  }
}
>>>>>>> 8afaadf4
<|MERGE_RESOLUTION|>--- conflicted
+++ resolved
@@ -1096,7 +1096,7 @@
     this.metadataChunkSource.invalidateCache();
     for (let sources1 of this.sources) {
       for (let source of sources1) {
-        source.invalidateCache();
+        source.chunkSource.invalidateCache();
       }
     }
     this.segmentFilteredSource.invalidateCache();
@@ -1125,300 +1125,13 @@
     return super.add(annotation, commit);
   }
 }
-<<<<<<< HEAD
-=======
-
-function getUser(parameters: AnnotationSourceParameters, token:string) {
-  const tokenUser = getUserFromToken(token);
-  if (tokenUser) {
-    if (parameters.user) {
-      if (parameters.user !== tokenUser) {
-        return undefined;
-      }
-    } else {
-      return tokenUser;
-    }
-  }
-
-  if (parameters.usertag && !parameters.user) {
-    if (parameters.tags) {
-      parameters.user = parameters.tags['guest'];
-    }
-    if (!parameters.user) {
-      return Env.getUser();
-    }
-  }
-
-  return parameters.user;
-}
-
-function getDataInfo(
-  parameters: AnnotationSourceParameters, credentials: DVIDToken): Promise<any> {
-  // let instance = new DVIDInstance(parameters.baseUrl, parameters.nodeKey);
-  return makeRequestWithReadyCredentials(
-    credentials,
-    {
-      method: 'GET',
-      url: getDataInfoUrl(parameters),
-      responseType: 'json'
-    }
-  )
-}
-
-async function parseAnnotationKey(key: string, getCredentialsProvider: (auth:string) => CredentialsProvider<DVIDToken>): Promise<AnnotationSourceParameters> {
-  const match = key.match(/^([^\/]+:\/\/[^\/]+)\/([^\/]+)\/([^\/\?]+)(\?.*)?$/);
-
-  if (match === null) {
-    throw new Error(`Invalid DVID volume key: ${JSON.stringify(key)}.`);
-  }
-
-  let queryString = match[4];
-  let sourceParameters: AnnotationSourceParameters = {
-    ...new AnnotationSourceParameters(),
-    baseUrl: match[1],
-    nodeKey: match[2],
-    dataInstanceKey: match[3],
-    usertag: undefined
-  };
-
-  let parameters:any = {};
-
-  if (queryString && queryString.length > 1) {
-    parameters = parseQueryStringParameters(queryString.substring(1));
-    if (parameters.usertag) {
-      sourceParameters.usertag =  (parameters.usertag === 'true');
-    }
-    if (parameters.user) {
-      sourceParameters.user = parameters.user;
-    }
-  }
-
-  let auth = parameters.auth;
-  if (!auth) {
-    if (sourceParameters.baseUrl.startsWith('https')) {
-      auth = `${sourceParameters.baseUrl}/api/server/token`;
-    }
-  }
-
-  let credentials = await getCredentialsProvider(auth).get();
-  let dataInfo = await getDataInfo(sourceParameters, credentials.credentials);
-
-  sourceParameters.tags = getInstanceTags(dataInfo);
-  if ('BlockSize' in sourceParameters.tags) {
-    sourceParameters.chunkDataSize = JSON.parse(verifyObjectProperty(sourceParameters.tags, "BlockSize", verifyString));
-  }
-  sourceParameters.authServer = 'token:' + credentials.credentials;
-  sourceParameters.usertag = userTagged(sourceParameters);
-  sourceParameters.user = getUser(sourceParameters, credentials.credentials);
-  sourceParameters.syncedLabel = getSyncedLabel(dataInfo);
-  sourceParameters.schema = getSchema(sourceParameters);
-
-  return sourceParameters;
-
-  /*
-  return getCredentialsProvider(auth).get().then(
-    credentials => getDataInfo(sourceParameters, credentials.credentials).then(
-      response => {
-        sourceParameters.tags = getInstanceTags(response);
-        if ('BlockSize' in sourceParameters.tags) {
-          sourceParameters.chunkDataSize = JSON.parse(verifyObjectProperty(sourceParameters.tags, "BlockSize", verifyString));
-        }
-        sourceParameters.authServer = 'token:' + credentials.credentials;
-        sourceParameters.usertag = userTagged(sourceParameters);
-        sourceParameters.user = getUser(sourceParameters, credentials.credentials);
-        sourceParameters.syncedLabel = getSyncedLabel(response);
-        return sourceParameters;
-      }
-    )
-  );
-  */
-}
-
 /*
-function getDataInfoPath(parameters: AnnotationSourceParameters): string {
-  return `/${parameters.dataInstanceKey}/info`;
-}
-*/
-
-function getDataInfoUrl(parameters: AnnotationSourceParameters): string {
-  return `${parameters.baseUrl}/api/node/${parameters.nodeKey}/${parameters.dataInstanceKey}/info`;
-}
-
-function getInstanceTags(dataInfo: any) {
-  let baseInfo = verifyObjectProperty(dataInfo, 'Base', verifyObject);
-
-  return verifyObjectProperty(baseInfo, 'Tags', verifyObject);
-}
-
-function getVolumeInfoResponseFromTags(tags: any) {
-  let MaxDownresLevel = parseInt(verifyObjectProperty(tags, 'MaxDownresLevel', verifyString));
-  let MaxPoint = JSON.parse(verifyObjectProperty(tags, "MaxPoint", verifyString));
-  let MinPoint = JSON.parse(verifyObjectProperty(tags, "MinPoint", verifyString));
-  let VoxelSize = JSON.parse(verifyObjectProperty(tags, "VoxelSize", verifyString));
-
-  return {
-    Base: {
-    },
-    Extended: {
-      VoxelSize,
-      MinPoint,
-      MaxPoint,
-      MaxDownresLevel
-    }
-  };
-}
-
-function getSyncedLabel(dataInfo: any): string {
-  let baseInfo = verifyObjectProperty(dataInfo, 'Base', verifyObject);
-  let syncs = verifyObjectProperty(baseInfo, 'Syncs', verifyStringArray);
-
-
-  if (syncs.length === 1) {
-    return syncs[0];
-  } else {
-    return '';
-  }
-}
-
-function getSchema(parameters: AnnotationSourceParameters) {
-  if (parameters.tags) {
-    let schemaJson = parameters.tags['schema'];
-    if (schemaJson) {
-      return JSON.parse(schemaJson);
-    }
-  }
-}
-
-function userTagged(parameters: AnnotationSourceParameters) {
-  if (parameters.usertag) {
-    return true;
-  } else if (parameters.tags && parameters.usertag === undefined) {
-    return parameters.tags['annotation'] === 'user-supplied';
-  }
-
-  return false;
-}
-
-type AuthType = string|undefined|null;
-
-export class DVIDDataSource extends DataSource {
-  dvidAnnotationSourceKey = new Map<string, Promise<any>>();
-  constructor(public credentialsManager: CredentialsManager) {
-    super();
-  }
-
-  get description() {
-    return 'DVID';
-  }
-
-  getCredentialsProvider(authServer: AuthType) {
-    if (authServer) {
-      if (!isDVIDCredentialsProviderRegistered(authServer)) {
-        registerDVIDCredentialsProvider(authServer);
-      }
-
-      return this.credentialsManager.getCredentialsProvider<DVIDToken>(authServer, authServer);
-    } else {
-      return this.credentialsManager.getCredentialsProvider<DVIDToken>(credentialsKey, authServer);
-    }
-  }
-
-  getVolume(chunkManager: ChunkManager, url: string) {
-    return getVolume(chunkManager, url, this.getCredentialsProvider.bind(this));
-  }
-
-  volumeCompleter(url: string, chunkManager: ChunkManager) {
-    return volumeCompleter(url, chunkManager, this.getCredentialsProvider.bind(this));
-  }
-
-  getMultiscaleInfo(chunkManager: ChunkManager, parameters: DVIDSourceParameters) {
-    let volumeId: string = parameters.dataInstanceKey;
-    let instance = new DVIDInstance(parameters.baseUrl, parameters.nodeKey);
-    return chunkManager.memoize.getUncounted(
-        {
-          type: 'dvid:getMultiscaleInfo',
-          volumeId,
-          instance,
-          credentialsProvider: getObjectId(this.getCredentialsProvider(parameters.authServer))
-        },
-        () => makeRequestWithCredentials(
-          this.getCredentialsProvider(parameters.authServer), 
-          {
-            method: 'GET',
-            url: instance.getNodeApiUrl(`/${volumeId}/info`), 
-            responseType: 'json'
-          }).then(response => new MultiscaleVolumeInfo(response)));
-  }
-
-  invalidateAnnotationSourceCache(chunkManager: ChunkManager, urlKey: string ) {
-    let sourcKeyPromise = this.dvidAnnotationSourceKey.get(urlKey);
-    if (sourcKeyPromise) {
-      sourcKeyPromise
-        .then(sourceKey => this.getAnnotationSourceFromSourceKey(chunkManager, sourceKey))
-        .then(source => source.invalidateCache());
-    }
-  }
-
-  getAnnotationSourceFromSourceKey(chunkManager: ChunkManager, sourceKey: any) {
-    let getChunkSource = (multiscaleVolumeInfo: any, parameters: any) => chunkManager.getChunkSource(
-      DVIDAnnotationSource, {
-      parameters,
-      credentialsProvider: this.getCredentialsProvider(parameters.authServer),
-      multiscaleVolumeInfo
-    });
-
-    let getMultiscaleInfo = (parameters: any) => {
-      if (parameters.syncedLabel) {
-        return this.getMultiscaleInfo(
-          chunkManager, 
-          { 'baseUrl': parameters.baseUrl, 'nodeKey': parameters.nodeKey, 'dataInstanceKey': parameters.syncedLabel, 'authServer': parameters.authServer })
-          .then(info => {return {multiscaleInfo: info, parameters}});
-      } else {
-        return Promise.resolve(
-          new MultiscaleVolumeInfo(getVolumeInfoResponseFromTags(parameters.tags)))
-          .then(info => {return {multiscaleInfo: info, parameters}});
-      }
-    }
-
-    return chunkManager.memoize.getUncounted(
-      sourceKey,
-      () => Promise.resolve(sourceKey['parameters'])
-        .then(parameters => getMultiscaleInfo(parameters))
-        .then(result => getChunkSource(result.multiscaleInfo, result.parameters)));
-
-    /*
-    return chunkManager.memoize.getUncounted(
-      sourceKey,
-      () => Promise.resolve(sourceKey['parameters']).then(parameters => {
-        if (parameters.syncedLabel) {
-          return this.getMultiscaleInfo(
-            chunkManager, 
-            { 'baseUrl': parameters.baseUrl, 'nodeKey': parameters.nodeKey, 'dataInstanceKey': parameters.syncedLabel })
-          .then(multiscaleVolumeInfo => chunkManager.getChunkSource(
-            DVIDAnnotationSource, {
-            parameters,
-            credentialsProvider: this.getCredentialsProvider(parameters.authServer),
-            multiscaleVolumeInfo
-          }));
-        }
-        
-      }));
-      */
-  }
-
-  getAnnotationSource(chunkManager: ChunkManager, key: string) {
-    let sourceKeyPromise = parseAnnotationKey(key, this.getCredentialsProvider.bind(this)).then(
-      parameters => {
-        return {
-          type: 'dvid:getAnnotationSource',
-          parameters
-        };
-      });
-
-    this.dvidAnnotationSourceKey.set(key, sourceKeyPromise);
-
-    return sourceKeyPromise.then(
-      sourceKey => this.getAnnotationSourceFromSourceKey(chunkManager, sourceKey));
-  }
-}
->>>>>>> 8afaadf4
+invalidateAnnotationSourceCache(chunkManager: ChunkManager, urlKey: string ) {
+  let sourcKeyPromise = this.dvidAnnotationSourceKey.get(urlKey);
+  if (sourcKeyPromise) {
+    sourcKeyPromise
+      .then(sourceKey => this.getAnnotationSourceFromSourceKey(chunkManager, sourceKey))
+      .then(source => source.invalidateCache());
+  }
+}
+*/
--- conflicted
+++ resolved
@@ -223,13 +223,10 @@
       }
     }
 
-<<<<<<< HEAD
     let {gl} = this;
     
-=======
-    let pointRadius = context.annotationLayer.state.pointRadius.value;
-
->>>>>>> 8afaadf4
+    let pointRadius = context.annotationLayer.state.displayState.pointRadius.value;
+
     const shader = this.shaderGetter(context.renderContext.emitter);
     let {rank} = this;
     this.enable(shader, context, () => {
@@ -248,22 +245,12 @@
 
 
       this.circleShader.draw(
-<<<<<<< HEAD
         shader, context.renderContext,
-        { interiorRadiusInPixels: 6, borderWidthInPixels: 2, featherWidthInPixels: 1 },
+        { interiorRadiusInPixels: pointRadius, borderWidthInPixels: 2, featherWidthInPixels: 1 },
         context.count);
       
       binder.disable();
       renderAttrBinder.disable();
-=======
-          shader, context.renderContext,
-          {interiorRadiusInPixels: pointRadius, borderWidthInPixels: 2, featherWidthInPixels: 1},
-          context.count);
-      gl.vertexAttribDivisor(aRenderingAttribute, 0);
-      gl.vertexAttribDivisor(aVertexPosition, 0);
-      gl.disableVertexAttribArray(aVertexPosition);
-      gl.disableVertexAttribArray(aRenderingAttribute);
->>>>>>> 8afaadf4
     });
   }
 }

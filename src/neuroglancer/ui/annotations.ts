/**
 * @license
 * Copyright 2018 Google Inc.
 * Licensed under the Apache License, Version 2.0 (the "License");
 * you may not use this file except in compliance with the License.
 * You may obtain a copy of the License at
 *
 *      http://www.apache.org/licenses/LICENSE-2.0
 *
 * Unless required by applicable law or agreed to in writing, software
 * distributed under the License is distributed on an "AS IS" BASIS,
 * WITHOUT WARRANTIES OR CONDITIONS OF ANY KIND, either express or implied.
 * See the License for the specific language governing permissions and
 * limitations under the License.
 */

/**
 * @file User interface for display and editing annotations.
 */

import './annotations.css';

import debounce from 'lodash/debounce';
import {Annotation, AnnotationReference, AnnotationSource, AnnotationType, AxisAlignedBoundingBox, Ellipsoid, getAnnotationTypeHandler, Point, Line, Sphere, annotationToJson} from 'neuroglancer/annotation';
import {AnnotationDisplayState, AnnotationLayerState, FilterAnnotationByTimeType, FilterAnnotationByUserType, AnnotationDefaultProperty} from 'neuroglancer/annotation/annotation_layer_state';
import {MultiscaleAnnotationSource} from 'neuroglancer/annotation/frontend_source';
import {AnnotationLayer, PerspectiveViewAnnotationLayer, SliceViewAnnotationLayer} from 'neuroglancer/annotation/renderlayer';
import {SpatiallyIndexedPerspectiveViewAnnotationLayer, SpatiallyIndexedSliceViewAnnotationLayer} from 'neuroglancer/annotation/renderlayer';
import {CoordinateSpace} from 'neuroglancer/coordinate_transform';
import {MouseSelectionState, UserLayer} from 'neuroglancer/layer';
import {LoadedDataSubsource} from 'neuroglancer/layer_data_source';
import {ChunkTransformParameters, getChunkPositionFromCombinedGlobalLocalPositions} from 'neuroglancer/render_coordinate_transform';
import {RenderScaleHistogram, trackableRenderScaleTarget} from 'neuroglancer/render_scale_statistics';
import {RenderLayerRole} from 'neuroglancer/renderlayer';
import {ElementVisibilityFromTrackableBoolean} from 'neuroglancer/trackable_boolean';
import {TrackableStringEdit} from 'neuroglancer/trackable_string';
import {makeCachedLazyDerivedWatchableValue, registerNested, TrackableValue, TrackableValueInterface, WatchableValueInterface} from 'neuroglancer/trackable_value';
import {registerTool, Tool} from 'neuroglancer/ui/tool';
import {animationFrameDebounce} from 'neuroglancer/util/animation_frame_debounce';
import {arraysEqual, gatherUpdate} from 'neuroglancer/util/array';
import {Borrowed, Owned, RefCounted} from 'neuroglancer/util/disposable';
import {removeChildren, removeFromParent, updateChildren} from 'neuroglancer/util/dom';
import {vec3} from 'neuroglancer/util/geom';
import {verifyInt, verifyObject, verifyObjectProperty, verifyOptionalObjectProperty, verifyOptionalString, verifyString} from 'neuroglancer/util/json';
import * as matrix from 'neuroglancer/util/matrix';
import {formatScaleWithUnitAsString} from 'neuroglancer/util/si_units';
import {NullarySignal} from 'neuroglancer/util/signal';
import {formatIntegerBounds, formatIntegerPoint} from 'neuroglancer/util/spatial_units';
import {Uint64} from 'neuroglancer/util/uint64';
import * as vector from 'neuroglancer/util/vector';
import {WatchableVisibilityPriority} from 'neuroglancer/visibility_priority/frontend';
import {makeCloseButton} from 'neuroglancer/widget/close_button';
import {ColorWidget} from 'neuroglancer/widget/color';
import {makeDeleteButton} from 'neuroglancer/widget/delete_button';
import {makeIcon} from 'neuroglancer/widget/icon';
import {Tab} from 'neuroglancer/widget/tab_view';
import {Uint64EntryWidget} from 'neuroglancer/widget/uint64_entry_widget';
// import {StatusMessage} from 'neuroglancer/status';
import {EnumSelectWidget} from 'neuroglancer/widget/enum_widget';
import {verifyEnumString} from 'neuroglancer/util/json';

interface AnnotationIdAndPart {
  id: string, sourceIndex: number;
  subsource?: string;
  partIndex?: number
}

const SHADER_JSON_KEY = 'shader';
const SHADER_CONTROLS_JSON_KEY = 'shaderControls';

export class AnnotationSegmentListWidget extends RefCounted {
  element = document.createElement('span');
  private containerElement = document.createElement('div');
  private debouncedUpdateView =
      this.registerCancellable(animationFrameDebounce(() => this.updateView()));
  private segmentationState =
      this.annotationLayer.displayState.relationshipStates
          .get(this.annotationLayer.source.relationships[this.relationshipIndex])
          .segmentationState;
  constructor(
      public reference: Borrowed<AnnotationReference>, public annotationLayer: AnnotationLayerState,
      public relationshipIndex: number) {
    super();
    const {element, containerElement} = this;
    element.className = 'neuroglancer-annotation-segment-list';
    if (!annotationLayer.source.readonly) {
      const addSegmentWidget = this.registerDisposer(new Uint64EntryWidget());
      addSegmentWidget.element.style.display = 'inline-block';
      addSegmentWidget.element.title = 'Associate segments';
      element.appendChild(addSegmentWidget.element);
      this.registerDisposer(addSegmentWidget.valuesEntered.add(values => {
        const annotation = this.reference.value;
        if (annotation == null) {
          return;
        }
        let {relatedSegments} = annotation;
        if (relatedSegments === undefined) {
          relatedSegments = this.annotationLayer.source.relationships.map(() => []);
        } else {
          relatedSegments = relatedSegments.slice();
        }
        const existingSegments = relatedSegments[this.relationshipIndex];
        relatedSegments[this.relationshipIndex] = [...existingSegments, ...values];
        const newAnnotation = {...annotation, relatedSegments};
        this.annotationLayer.source.update(this.reference, newAnnotation);
        this.annotationLayer.source.commit(this.reference);
      }));
    }
    containerElement.style.display = 'contents';
    element.appendChild(containerElement);
    this.registerDisposer(registerNested((context, segmentationState) => {
      if (segmentationState != null) {
        context.registerDisposer(
            segmentationState.visibleSegments.changed.add(this.debouncedUpdateView));
        context.registerDisposer(
            segmentationState.segmentColorHash.changed.add(this.debouncedUpdateView));
        context.registerDisposer(
            segmentationState.segmentSelectionState.changed.add(this.debouncedUpdateView));
      }
      this.debouncedUpdateView();
    }, this.segmentationState));
    this.registerDisposer(reference.changed.add(this.debouncedUpdateView));
    this.updateView();
  }

  private updateView() {
    const {value: segmentationState} = this.segmentationState;
    const {containerElement} = this;
    removeChildren(containerElement);
    this.element.style.display = 'none';
    const annotation = this.reference.value;
    if (annotation == null) {
      return;
    }
    const {relatedSegments} = annotation;
    const segments = relatedSegments && relatedSegments[this.relationshipIndex];
    this.element.style.display = '';
    if (segments === undefined || segments.length === 0) {
      return;
    }
    const segmentColorHash = segmentationState ? segmentationState.segmentColorHash : undefined;
    segments.forEach((segment, index) => {
      if (index !== 0) {
        containerElement.appendChild(document.createTextNode(' '));
      }
      const child = document.createElement('span');
      child.title =
          'Double click to toggle segment visibility, control+click to disassociate segment from annotation.';
      child.className = 'neuroglancer-annotation-segment-item';
      child.textContent = segment.toString();
      if (segmentationState != null) {
        child.style.backgroundColor = segmentColorHash!.computeCssColor(segment);
        child.addEventListener('mouseenter', () => {
          segmentationState.segmentSelectionState.set(segment);
        });
        child.addEventListener('mouseleave', () => {
          segmentationState.segmentSelectionState.set(null);
        });
        child.addEventListener('dblclick', (event: MouseEvent) => {
          if (event.ctrlKey) {
            return;
          }
          if (segmentationState.visibleSegments.has(segment)) {
            segmentationState.visibleSegments.delete(segment);
          } else {
            segmentationState.visibleSegments.add(segment);
          }
        });
      }
      child.addEventListener('click', (event: MouseEvent) => {
        if (!event.ctrlKey) {
          return;
        }
        let {relatedSegments} = annotation;
        if (relatedSegments === undefined) {
          relatedSegments = this.annotationLayer.source.relationships.map(() => []);
        } else {
          relatedSegments = relatedSegments.slice();
        }
        const existingSegments = relatedSegments[this.relationshipIndex];
        const newSegments = existingSegments.filter(x => !Uint64.equal(segment, x));
        relatedSegments[this.relationshipIndex] = newSegments;
        const newAnnotation = {...annotation, relatedSegments};
        this.annotationLayer.source.update(this.reference, newAnnotation);
        this.annotationLayer.source.commit(this.reference);
      });
      containerElement.appendChild(child);
    });
  }
}

export class MergedAnnotationStates extends RefCounted implements
    WatchableValueInterface<readonly AnnotationLayerState[]> {
  changed = new NullarySignal();
  isLoadingChanged = new NullarySignal();
  states: Borrowed<AnnotationLayerState>[] = [];
  relationships: string[] = [];
  private loadingCount = 0;

  get value() {
    return this.states;
  }

  get isLoading() {
    return this.loadingCount !== 0;
  }

  markLoading() {
    this.loadingCount++;
    return () => {
      if (--this.loadingCount === 0) {
        this.isLoadingChanged.dispatch();
      }
    };
  }

  private sort() {
    this.states.sort((a, b) => {
      let d = a.sourceIndex - b.sourceIndex;
      if (d !== 0) return d;
      return a.subsourceIndex - b.subsourceIndex;
    });
  }

  private updateRelationships() {
    const newRelationships = new Set<string>();
    for (const state of this.states) {
      for (const relationship of state.source.relationships) {
        newRelationships.add(relationship);
      }
    }
    this.relationships = Array.from(newRelationships);
  }

  add(state: Borrowed<AnnotationLayerState>) {
    this.states.push(state);
    this.sort();
    this.updateRelationships();
    this.changed.dispatch();
    return () => {
      const index = this.states.indexOf(state);
      this.states.splice(index, 1);
      this.updateRelationships();
      this.changed.dispatch();
    };
  }
}

export class SelectedAnnotationState extends RefCounted implements
    TrackableValueInterface<AnnotationIdAndPart|undefined> {
  private value_: AnnotationIdAndPart|undefined = undefined;
  changed = new NullarySignal();

  private annotationLayer_: AnnotationLayerState|undefined = undefined;
  private reference_: Owned<AnnotationReference>|undefined = undefined;

  get reference() {
    return this.reference_;
  }

  constructor(public annotationStates: Borrowed<MergedAnnotationStates>) {
    super();
    this.registerDisposer(annotationStates.isLoadingChanged.add(this.validate));
  }

  get selectedAnnotationLayer(): AnnotationLayerState|undefined {
    return this.annotationLayer_;
  }

  get value() {
    this.validate();
    return this.value_;
  }

  get validValue() {
    this.validate();
    return this.annotationLayer_ && this.value_;
  }

  set value(value: AnnotationIdAndPart|undefined) {
    if (this.value_ === value) return;
    this.value_ = value;
    if (value === undefined) {
      this.unbindReference();
      this.changed.dispatch();
      return;
    }
    const reference = this.reference_;
    if (reference !== undefined) {
      const annotationLayer = this.annotationLayer_!;
      if (value === undefined || reference.id !== value.id ||
          annotationLayer.sourceIndex !== value.sourceIndex ||
          (annotationLayer.subsourceId !== undefined &&
           annotationLayer.subsourceId !== value.subsource)) {
        this.unbindReference();
      }
    }
    this.validate();
    this.changed.dispatch();
  }

  disposed() {
    this.unbindReference();
    super.disposed();
  }

  private unbindReference() {
    const reference = this.reference_;
    if (reference !== undefined) {
      reference.changed.remove(this.referenceChanged);
      const annotationLayer = this.annotationLayer_!;
      annotationLayer.source.changed.remove(this.validate);
      annotationLayer.dataSource.layer.dataSourcesChanged.remove(this.validate);
      this.reference_ = undefined;
      this.annotationLayer_ = undefined;
    }
  }

  private referenceChanged = (() => {
    this.validate();
    this.changed.dispatch();
  });

  private validate = (() => {
    const value = this.value_;
    if (value === undefined) return;
    const {annotationLayer_} = this;
    const {annotationStates} = this;
    if (annotationLayer_ !== undefined) {
      if (!annotationStates.states.includes(annotationLayer_)) {
        // Annotation layer containing selected annotation was removed.
        this.unbindReference();
        if (!annotationStates.isLoading) {
          this.value_ = undefined;
          this.changed.dispatch();
        }
        return;
      }
      // Existing reference is still valid.
      const reference = this.reference_!;
      let hasChange = false;
      if (reference.id !== value.id) {
        // Id changed.
        value.id = reference.id;
        hasChange = true;
      }
      const {dataSource} = annotationLayer_;
      if (dataSource.layer.dataSources[value.sourceIndex] !== dataSource) {
        value.sourceIndex = annotationLayer_.sourceIndex;
        hasChange = true;
      }
      if (hasChange) this.changed.dispatch();
      return;
    }
    const newAnnotationLayer = annotationStates.states.find(
        x => x.sourceIndex === value.sourceIndex &&
            (value.subsource === undefined || x.subsourceId === value.subsource));
    if (newAnnotationLayer === undefined) {
      if (!annotationStates.isLoading) {
        this.value_ = undefined;
        this.changed.dispatch();
      }
      return;
    }
    this.annotationLayer_ = newAnnotationLayer;
    const reference = this.reference_ = newAnnotationLayer!.source.getReference(value.id);
    reference.changed.add(this.referenceChanged);
    newAnnotationLayer.source.changed.add(this.validate);
    newAnnotationLayer.dataSource.layer.dataSourcesChanged.add(this.validate);
    this.changed.dispatch();
  });

  toJSON() {
    const value = this.value_;
    if (value === undefined) {
      return undefined;
    }
    let partIndex: number|undefined = value.partIndex;
    if (partIndex === 0) partIndex = undefined;
    let sourceIndex: number|undefined = value.sourceIndex;
    if (sourceIndex === 0) sourceIndex = undefined;
    return {id: value.id, partIndex, source: sourceIndex, subsource: value.subsource};
  }
  reset() {
    this.value = undefined;
  }
  restoreState(x: any) {
    if (x === undefined) {
      this.value = undefined;
      return;
    }
    if (typeof x === 'string') {
      this.value = {'id': x, 'partIndex': 0, sourceIndex: 0};
      return;
    }
    verifyObject(x);
    this.value = {
      id: verifyObjectProperty(x, 'id', verifyString),
      partIndex: verifyOptionalObjectProperty(x, 'partIndex', verifyInt),
      sourceIndex: verifyOptionalObjectProperty(x, 'source', verifyInt, 0),
      subsource: verifyOptionalObjectProperty(x, 'subsource', verifyString),
    };
  }
}

function makePointLink(
    chunkPosition: Float32Array, chunkTransform: ChunkTransformParameters,
    setViewPosition?: (layerPosition: Float32Array) => void) {
  const layerRank = chunkTransform.layerRank;
  const layerPosition = new Float32Array(layerRank);
  const paddedChunkPosition = new Float32Array(layerRank);
  paddedChunkPosition.set(chunkPosition);
  matrix.transformPoint(
      layerPosition, chunkTransform.chunkToLayerTransform, layerRank + 1, paddedChunkPosition,
      layerRank);
  const positionText = formatIntegerPoint(layerPosition);
  if (setViewPosition !== undefined) {
    const element = document.createElement('span');
    element.className = 'neuroglancer-voxel-coordinates-link';
    element.textContent = positionText;
    element.title = `Center view on coordinates ${positionText}.`;
    element.addEventListener('click', () => {
      setViewPosition(layerPosition);
    });
    return element;
  } else {
    return document.createTextNode(positionText);
  }
}

export function getPositionSummary(
    element: HTMLElement, annotation: Annotation, chunkTransform: ChunkTransformParameters,
    setViewPosition?: (layerPosition: Float32Array) => void) {
  const makePointLinkWithTransform = (point: Float32Array) =>
      makePointLink(point, chunkTransform, setViewPosition);

  switch (annotation.type) {
    case AnnotationType.AXIS_ALIGNED_BOUNDING_BOX:
    case AnnotationType.LINE:
    case AnnotationType.SPHERE:
      element.appendChild(makePointLinkWithTransform(annotation.pointA));
      element.appendChild(document.createTextNode('–'));
      element.appendChild(makePointLinkWithTransform(annotation.pointB));
      break;
    case AnnotationType.POINT:
      element.appendChild(makePointLinkWithTransform(annotation.point));
      break;
    case AnnotationType.ELLIPSOID:
      element.appendChild(makePointLinkWithTransform(annotation.center));
      const rank = chunkTransform.layerRank;
      const layerRadii = new Float32Array(rank);
      matrix.transformVector(
          layerRadii, chunkTransform.chunkToLayerTransform, rank + 1, annotation.radii, rank);
      element.appendChild(document.createTextNode('±' + formatIntegerBounds(layerRadii)));
      break;
  }
}

function getCenterPosition(center: Float32Array, annotation: Annotation) {
  switch (annotation.type) {
    case AnnotationType.AXIS_ALIGNED_BOUNDING_BOX:
    case AnnotationType.LINE:
    case AnnotationType.SPHERE:
      vector.add(center, annotation.pointA, annotation.pointB);
      vector.scale(center, center, 0.5);
      break;
    case AnnotationType.POINT:
      center.set(annotation.point);
      break;
    case AnnotationType.ELLIPSOID:
      center.set(annotation.center);
      break;
  }
}


function setLayerPosition(
    layer: UserLayer, chunkTransform: ChunkTransformParameters, layerPosition: Float32Array) {
  const {globalPosition} = layer.manager.root;
  const {localPosition} = layer;
  const {modelTransform} = chunkTransform;
  gatherUpdate(globalPosition.value, layerPosition, modelTransform.globalToRenderLayerDimensions);
  gatherUpdate(localPosition.value, layerPosition, modelTransform.localToRenderLayerDimensions);
  localPosition.changed.dispatch();
  globalPosition.changed.dispatch();
}

interface AnnotationLayerViewAttachedState {
  refCounted: RefCounted;
  listElements: Map<string, HTMLElement>;
  sublistContainer: HTMLElement;
}

export class AnnotationLayerView extends Tab {
  private previousSelectedId: string|undefined = undefined;
  private previousSelectedAnnotationLayerState: AnnotationLayerState|undefined = undefined;
  private previousHoverId: string|undefined = undefined;
  private previousHoverAnnotationLayerState: AnnotationLayerState|undefined = undefined;

  private listContainer = document.createElement('div');
  private updated = false;
  private mutableControls = document.createElement('div');
  private headerRow = document.createElement('div');

  private throttledUpdateTable:any = undefined;

  get annotationStates() {
    return this.state.annotationStates;
  }

  private attachedAnnotationStates =
      new Map<AnnotationLayerState, AnnotationLayerViewAttachedState>();

  private invalidateAnnotationSourceCache() {
    const states = this.annotationStates.states;
    for (const state of states) {
      const source = state.source;
      if (source instanceof MultiscaleAnnotationSource) {
        if (source.invalidateCache) {
          source.invalidateCache();
        }
      }
    }
  }

  private getSourceUser(): string|undefined {
    const states = this.annotationStates.states;
    for (const state of states) {
      const source = state.source;
      if (source instanceof MultiscaleAnnotationSource) {
        if (source.getUser) {
          return source.getUser();
        }
      }
    }

    return undefined;
  }

  private updateAttachedAnnotationLayerStates() {
    const states = this.annotationStates.states;
    const {attachedAnnotationStates} = this;
    const newAttachedAnnotationStates =
        new Map<AnnotationLayerState, AnnotationLayerViewAttachedState>();
    for (const [state, info] of attachedAnnotationStates) {
      if (!states.includes(state)) {
        attachedAnnotationStates.delete(state);
        info.listElements.clear();
        info.refCounted.dispose();
      }
    }
    for (const state of states) {
      const info = attachedAnnotationStates.get(state);
      if (info !== undefined) {
        newAttachedAnnotationStates.set(state, info);
        continue;
      }
      const source = state.source;
      const refCounted = new RefCounted();
      refCounted.registerDisposer(
        source.childAdded.add((annotation) => this.addAnnotationElement(annotation, state)));
      refCounted.registerDisposer(source.childUpdated.add(
        (annotation) => this.updateAnnotationElement(annotation, state)));
      refCounted.registerDisposer(source.childDeleted.add(
        (annotationId) => this.deleteAnnotationElement(annotationId, state)));

      refCounted.registerDisposer(state.transform.changed.add(this.forceUpdateView));
      const sublistContainer = document.createElement('div');
      sublistContainer.classList.add('neuroglancer-annotation-sublist');
      newAttachedAnnotationStates.set(
          state, {refCounted, listElements: new Map(), sublistContainer});
      /*
      if (source instanceof MultiscaleAnnotationSource) {
        if (source.invalidateCache) {
          source.invalidateCache();
        }
      }
      */
    }
    this.attachedAnnotationStates = newAttachedAnnotationStates;
    attachedAnnotationStates.clear();
    this.updateCoordinateSpace();
    this.forceUpdateView();
  }

  private forceUpdateView = () => {
    this.updated = false;
    this.updateView();
  };

  private globalDimensionIndices: number[] = [];
  private localDimensionIndices: number[] = [];
  private curCoordinateSpaceGeneration = -1;
  private prevCoordinateSpaceGeneration = -1;

  private updateCoordinateSpace() {
    const localCoordinateSpace = this.layer.localCoordinateSpace.value;
    const globalCoordinateSpace = this.layer.manager.root.coordinateSpace.value;
    const globalDimensionIndices: number[] = [];
    const localDimensionIndices: number[] = [];
    for (let globalDim = 0, globalRank = globalCoordinateSpace.rank; globalDim < globalRank;
         ++globalDim) {
      if (this.annotationStates.states.some(state => {
            const transform = state.transform.value;
            if (transform.error !== undefined) return false;
            return transform.globalToRenderLayerDimensions[globalDim] !== -1;
          })) {
        globalDimensionIndices.push(globalDim);
      }
    }
    for (let localDim = 0, localRank = localCoordinateSpace.rank; localDim < localRank;
         ++localDim) {
      if (this.annotationStates.states.some(state => {
            const transform = state.transform.value;
            if (transform.error !== undefined) return false;
            return transform.localToRenderLayerDimensions[localDim] !== -1;
          })) {
        localDimensionIndices.push(localDim);
      }
    }
    if (!arraysEqual(globalDimensionIndices, this.globalDimensionIndices) ||
        !arraysEqual(localDimensionIndices, this.localDimensionIndices)) {
      this.localDimensionIndices = localDimensionIndices;
      this.globalDimensionIndices = globalDimensionIndices;
      ++this.curCoordinateSpaceGeneration;
    }
  }

  private countAnnotaionTable() {
    let count = 0;
    for (const [state, { listElements }] of this.attachedAnnotationStates) {
      if (state) {
        for (let e of listElements) {
          if (e[1].style.display !== 'none') {
            count += 1;
          }
        }
      }
    }

    return count;
  }

  private updateNumAnnotationWidget: () => void;
  private filterByDescription(annotation: Annotation, descriptionFilter: string) {
    if (descriptionFilter) {
      if (annotation.description) {
        return annotation.description.toLowerCase().includes(descriptionFilter.toLowerCase());
      } else {
        return false;
      }
    } else {
      return true;
    }
  }

  private filterByTime(annotation: Annotation, timeFilter: FilterAnnotationByTimeType) {
    if (timeFilter === FilterAnnotationByTimeType.TODAY) {
      let passed = false;
      if ('prop' in annotation) {
        let prop = annotation['prop'];
        if ('timestamp' in prop) {
          let timestamp = Number(prop['timestamp']);
          let annotationDate = new Date(timestamp);
          let today = new Date();
          passed = (annotationDate.toDateString() === today.toDateString());
        }
      }
      return passed;
    } else {
      return true;
    }
  }

  private filterByUser(annotation: Annotation, userFilter: FilterAnnotationByUserType) {
    if (userFilter === FilterAnnotationByUserType.MINE) {
      let passed = false;
      if ('prop' in annotation) {
        let prop = annotation['prop'];
        if ('user' in prop) {
          passed = prop['user'] === this.getSourceUser();
        }
      }
      return passed;
    } else {
      return true;
    }
  }

  private tableFilters = [
    (annotation: Annotation) => {
      return this.filterByDescription(annotation, this.displayState.tableFilterByText.value);
    },
    (annotation: Annotation) => {
      return this.filterByTime(annotation, this.displayState.tableFilterByTime.value);
    },
    (annotation: Annotation) => {
      if (this.layer.userFilterNeeded) {
        return this.filterByUser(annotation, this.displayState.tableFilterByUser.value);
      } else {
        return true;
      }
    }
  ];

  private filterAnnotationElement(annotation: Annotation, element: HTMLElement, filters: Array<(annotation: Annotation) => Boolean> = this.tableFilters) {
    element.style.display = "";
    for (let filter of filters) {
      if (!filter(annotation)) {
        element.style.display = "none";
        break;
      }
    }
  }

  private updateAnnotationTable(filters: Array<(annotation: Annotation) => Boolean> = this.tableFilters) {
    const self = this;
    let getAnnotationTimestamp = (annotation: Annotation) => {
      if ('prop' in annotation) {
        let prop = annotation['prop'];
        if ('timestamp' in prop) {
          return Number(prop['timestamp']);
        }
      }

      return 0;
    };

    for (const [state, { listElements }] of self.attachedAnnotationStates) {
      // console.log(sublistContainer);
      let listElementArray = [];
      for (let [id, element] of listElements) {
        listElementArray.push({ id: id, element: element });
      }

      let maxCount = -1;
      if (this.displayState.tableFilterByTime.value == FilterAnnotationByTimeType.RECENT) {
        listElementArray.sort((a, b) => {
          let annotRef1 = state.source.getReference(a.id);
          let annotRef2 = state.source.getReference(b.id);
          if (annotRef1.value && !annotRef2.value) {
            return -1;
          } else if (!annotRef2.value && annotRef1.value) {
            return 1;
          } else if (annotRef1.value && annotRef2.value) {
            let t1 = getAnnotationTimestamp(annotRef1.value);
            let t2 = getAnnotationTimestamp(annotRef2.value);
            return t2 - t1;
          } else {
            return 0;
          }
        });
        maxCount = 20;
      }

      let count = 0;
      for (let e of listElementArray) {
        if (maxCount > 0 && count >= maxCount) {
          e.element.style.display = 'none';
        } else {
          let annotRef = state.source.getReference(e.id);
          if (annotRef.value) {
            this.filterAnnotationElement(annotRef.value, e.element, filters);
          } else {
            e.element.style.display = 'none';
          }
        }
        if (e.element.style.display !== 'none') {
          count += 1;
        }
      }
    }
  }

  private hasLocalAnnotationLayer(): boolean {
    for (const source of this.layer.dataSources) {
      if (source.spec.url === "local://annotations") {
        return true;
      }
    }

    return false;
  }

  private getLocalAnnotationSource(): AnnotationSource | undefined {
    const states = this.annotationStates.states;
    for (const state of states) {
      const source = state.source;
      if (source instanceof AnnotationSource) {
        return source;
      }
    }

    return undefined;
  }

  private loadAnnotationFromCsv(source: AnnotationSource, lines: Iterable<string>) {
    for (let line of lines) {
      let annot = this.parseAnnotationFromCsvLine(line);
      if (annot) {
        source.add(annot);
      }
    }
  }

  private loadAnnotationFromJson(source: AnnotationSource, text: string) {
    try {
      let objs = JSON.parse(text);
      for (let obj of objs) {
        let annot = this.parseAnnotationFromJson(obj);
        if (annot) {
          source.add(annot);
        }
      }
    } catch (e) {
      throw new Error(`Failed to prase the JSON file`);
    }
  }

  private parseAnnotationFromJson(obj: any): Annotation|null {
    obj;
    return null;
  }

  private parseAnnotationFromCsvLine(line: string): Annotation|null {
    let tokens = line.split(',');
    if (tokens.length === 8) {
      if (tokens[7].match(/^-?\d+_-?\d+_-?\d+$/)) {
        let pos = tokens[7].split('_').map(x => Number(x));
        let annot: Point = {
          id: tokens[7],
          type: AnnotationType.POINT,
          point: new Float32Array(pos),
          properties: []
        };
        return annot;
      }
    }

    return null;
  }

  constructor(
      public layer: Borrowed<UserLayerWithAnnotations>,
      public state: Owned<SelectedAnnotationState>, public displayState: AnnotationDisplayState) {
    super();
    this.element.classList.add('neuroglancer-annotation-layer-view');
    this.listContainer.classList.add('neuroglancer-annotation-list');
    this.registerDisposer(state);
    this.registerDisposer(this.visibility.changed.add(() => this.updateView()));
    this.registerDisposer(
        state.annotationStates.changed.add(() => this.updateAttachedAnnotationLayerStates()));
    this.headerRow.classList.add('neuroglancer-annotation-list-header');

    const toolbox = document.createElement('div');
    toolbox.className = 'neuroglancer-annotation-toolbox';

    layer.initializeAnnotationLayerViewTab(this);
    const colorPicker = this.registerDisposer(new ColorWidget(this.displayState.color));
    colorPicker.element.title = 'Change annotation display color';
    this.registerDisposer(new ElementVisibilityFromTrackableBoolean(
        makeCachedLazyDerivedWatchableValue(
            shader => shader.match(/\bdefaultColor\b/) !== null,
            displayState.shaderControls.processedFragmentMain),
        colorPicker.element));
    toolbox.appendChild(colorPicker.element);
    const {mutableControls} = this;
    const pointButton = makeIcon({
      text: getAnnotationTypeHandler(AnnotationType.POINT).icon,
      title: 'Annotate point',
      onClick: () => {
        this.layer.tool.value = new PlacePointTool(this.layer, {});
      },
    });
    mutableControls.appendChild(pointButton);

    const boundingBoxButton = makeIcon({
      text: getAnnotationTypeHandler(AnnotationType.AXIS_ALIGNED_BOUNDING_BOX).icon,
      title: 'Annotate bounding box',
      onClick: () => {
        this.layer.tool.value = new PlaceBoundingBoxTool(this.layer, {});
      },
    });
    mutableControls.appendChild(boundingBoxButton);

    const lineButton = makeIcon({
      text: getAnnotationTypeHandler(AnnotationType.LINE).icon,
      title: 'Annotate line',
      onClick: () => {
        this.layer.tool.value = new PlaceLineTool(this.layer, {});
      },
    });
    mutableControls.appendChild(lineButton);

    const sphereButton = makeIcon({
      text: getAnnotationTypeHandler(AnnotationType.SPHERE).icon,
      title: 'Annotate Sphere',
      onClick: () => {
        this.layer.tool.value = new PlaceSphereTool(this.layer, {});
      },
    });
    mutableControls.appendChild(sphereButton);

    const ellipsoidButton = makeIcon({
      text: getAnnotationTypeHandler(AnnotationType.ELLIPSOID).icon,
      title: 'Annotate ellipsoid',
      onClick: () => {
        this.layer.tool.value = new PlaceEllipsoidTool(this.layer, {});
      },
    });
    mutableControls.appendChild(ellipsoidButton);
    toolbox.appendChild(mutableControls);
    this.element.appendChild(toolbox);

    let separator = document.createElement('hr');
    separator.style.border = '1px solid #505050';
    separator.setAttribute('width', '100%');
    this.element.appendChild(separator);

    ////// tmp hack

    if (this.hasLocalAnnotationLayer()) {
      let fileUploadWidget = document.createElement('input');
      fileUploadWidget.type = 'file';
      fileUploadWidget.id = 'annotation-file';
      fileUploadWidget.onchange = () => {
        let source = this.getLocalAnnotationSource();
        if (source) {
          if (fileUploadWidget.files) {
            let file = fileUploadWidget.files[0];
            let filePathLowerCase = fileUploadWidget.value.toLowerCase();
            var reader = new FileReader();
            if (reader) {
              reader.onload = () => {
                if (source && reader && reader.result) {
                  if (filePathLowerCase.endsWith('.csv')) {
                    this.loadAnnotationFromCsv(source, (reader.result as string).split('\n'));
                  } else if (filePathLowerCase.endsWith('.json')) {
                    this.loadAnnotationFromJson(source, (reader.result as string));
                  }
                }
              }
            }
            reader.readAsText(file);
          }
        }
      }
      this.element.appendChild(fileUploadWidget);
    }

    let filterWidget = document.createElement('div');
    filterWidget.appendChild(document.createTextNode('Filter: '));
    let filterElement =  this.registerDisposer(new TrackableStringEdit(this.displayState.tableFilterByText)).element;

    // let filterElement = document.createElement('input');
    // filterElement.type = 'text';
    // filterElement.setAttribute('autocomplete', "off");
    filterWidget.appendChild(filterElement);

    let timeElement = this.registerDisposer(new EnumSelectWidget(this.displayState.tableFilterByTime)).element;
    filterWidget.appendChild(timeElement);
    
    this.element.appendChild(filterWidget);

    let filters = [
      (annotation: Annotation) => {
        return this.filterByDescription(annotation, filterElement.value);
      },
      (annotation: Annotation) => {
        return this.filterByTime(annotation, <FilterAnnotationByTimeType>verifyEnumString(timeElement.value, this.displayState.tableFilterByTime.enumType));
      }
    ];

    if (this.layer.userFilterNeeded) {
      let userElement = this.registerDisposer(new EnumSelectWidget(this.displayState.tableFilterByUser)).element;
      filterWidget.appendChild(userElement);

      filters.push((annotation: Annotation) => {
        return this.filterByUser(annotation, <FilterAnnotationByUserType>verifyEnumString(userElement.value, this.displayState.tableFilterByUser.enumType));
      });
    }

    let updateTable = () => {
      this.updateAnnotationTable(filters);
      this.resetOnUpdate();
      // this.updateNumAnnotationWidget();
    };

    this.throttledUpdateTable = debounce(updateTable, 50);
    filterElement.onkeyup = this.throttledUpdateTable;
    // timeElement.onchange = this.throttledUpdateTable;
    this.registerDisposer(this.displayState.tableFilterByTime.changed.add(this.throttledUpdateTable));
    this.registerDisposer(this.displayState.tableFilterByUser.changed.add(this.throttledUpdateTable));
    this.registerDisposer(() => this.throttledUpdateTable.cancel());

    let numAnnotationWidget = document.createElement('p');
    numAnnotationWidget.innerText = `#Annotations: ${this.countAnnotaionTable()}`;
    this.element.appendChild(numAnnotationWidget);
    this.updateNumAnnotationWidget = () => {
      numAnnotationWidget.innerText = `#Annotations: ${this.countAnnotaionTable()}`;
    };

    this.element.appendChild(this.listContainer);
    this.listContainer.addEventListener('mouseleave', () => {
      this.displayState.hoverState.value = undefined;
    });
    this.registerDisposer(this.displayState.hoverState.changed.add(() => this.updateHoverView()));
    this.registerDisposer(this.state.changed.add(() => this.updateSelectionView()));
    this.registerDisposer(this.layer.localCoordinateSpace.changed.add(() => {
      this.updateCoordinateSpace();
      this.updateView();
    }));
    this.registerDisposer(this.layer.manager.root.coordinateSpace.changed.add(() => {
      this.updateCoordinateSpace();
      this.updateView();
    }));
    this.updateCoordinateSpace();
    this.updateAttachedAnnotationLayerStates();
    this.invalidateAnnotationSourceCache();
  }

  private clearSelectionClass() {
    const {previousSelectedAnnotationLayerState, previousSelectedId} = this;
    if (previousSelectedAnnotationLayerState !== undefined) {
      this.previousSelectedAnnotationLayerState = undefined;
      this.previousSelectedId = undefined;
      const attached = this.attachedAnnotationStates.get(previousSelectedAnnotationLayerState);
      if (attached === undefined) return;
      const element = attached.listElements.get(previousSelectedId!);
      if (element !== undefined) {
        element.classList.remove('neuroglancer-annotation-selected');
      }
    }
  }

  private clearHoverClass() {
    const {previousHoverId, previousHoverAnnotationLayerState} = this;
    if (previousHoverAnnotationLayerState !== undefined) {
      this.previousHoverAnnotationLayerState = undefined;
      this.previousHoverId = undefined;
      const attached = this.attachedAnnotationStates.get(previousHoverAnnotationLayerState);
      if (attached === undefined) return;
      const element = attached.listElements.get(previousHoverId!);
      if (element !== undefined) {
        element.classList.remove('neuroglancer-annotation-hover');
      }
    }
  }

  private updateSelectionView() {
    const selectedValue = this.state.value;
    let newSelectedId: string|undefined;
    let newSelectedAnnotationLayerState: AnnotationLayerState|undefined;
    if (selectedValue !== undefined) {
      newSelectedId = selectedValue.id;
      newSelectedAnnotationLayerState = this.state.selectedAnnotationLayer;
    }
    const {previousSelectedId, previousSelectedAnnotationLayerState} = this;
    if (newSelectedId === previousSelectedId &&
        previousSelectedAnnotationLayerState === newSelectedAnnotationLayerState) {
      return;
    }
    this.clearSelectionClass();
    this.previousSelectedId = newSelectedId;
    this.previousSelectedAnnotationLayerState = newSelectedAnnotationLayerState;
    if (newSelectedId === undefined) return;
    const attached = this.attachedAnnotationStates.get(newSelectedAnnotationLayerState!);
    if (attached === undefined) return;
    const element = attached.listElements.get(newSelectedId);
    if (element === undefined) return;
    element.classList.add('neuroglancer-annotation-selected');
    element.scrollIntoView();
  }

  private updateHoverView() {
    const selectedValue = this.displayState.hoverState.value;
    let newHoverId: string|undefined;
    let newAnnotationLayerState: AnnotationLayerState|undefined;
    if (selectedValue !== undefined) {
      newHoverId = selectedValue.id;
      newAnnotationLayerState = selectedValue.annotationLayerState;
    }
    const {previousHoverId, previousHoverAnnotationLayerState} = this;
    if (newHoverId === previousHoverId &&
        newAnnotationLayerState === previousHoverAnnotationLayerState) {
      return;
    }
    this.clearHoverClass();
    this.previousHoverId = newHoverId;
    this.previousHoverAnnotationLayerState = newAnnotationLayerState;
    if (newHoverId === undefined) return;
    const attached = this.attachedAnnotationStates.get(newAnnotationLayerState!);
    if (attached === undefined) return;
    const element = attached.listElements.get(newHoverId);
    if (element === undefined) return;
    element.classList.add('neuroglancer-annotation-hover');
  }

  private updateView() {
    if (!this.visible) {
      return;
    }
    if (this.curCoordinateSpaceGeneration !== this.prevCoordinateSpaceGeneration) {
      this.updated = false;
      const {headerRow} = this;
      const symbolPlaceholder = document.createElement('div');
      symbolPlaceholder.style.gridColumn = `symbol`;

      const deletePlaceholder = document.createElement('div');
      deletePlaceholder.style.gridColumn = `delete`;

      removeChildren(headerRow);
      headerRow.appendChild(symbolPlaceholder);
      let i = 0;
      const addDimension = (coordinateSpace: CoordinateSpace, dimIndex: number) => {
        const dimWidget = document.createElement('div');
        dimWidget.classList.add('neuroglancer-annotations-view-dimension');
        const name = document.createElement('span');
        name.classList.add('neuroglancer-annotations-view-dimension-name');
        name.textContent = coordinateSpace.names[dimIndex];
        const scale = document.createElement('scale');
        scale.classList.add('neuroglancer-annotations-view-dimension-scale');
        scale.textContent = formatScaleWithUnitAsString(
            coordinateSpace.scales[dimIndex], coordinateSpace.units[dimIndex], {precision: 2});
        dimWidget.appendChild(name);
        dimWidget.appendChild(scale);
        dimWidget.style.gridColumn = `dim ${i + 1}`;
        ++i;
        headerRow.appendChild(dimWidget);
      };
      const globalCoordinateSpace = this.layer.manager.root.coordinateSpace.value;
      for (const globalDim of this.globalDimensionIndices) {
        addDimension(globalCoordinateSpace, globalDim);
      }
      const localCoordinateSpace = this.layer.localCoordinateSpace.value;
      for (const localDim of this.localDimensionIndices) {
        addDimension(localCoordinateSpace, localDim);
      }
      headerRow.appendChild(deletePlaceholder);
      this.listContainer.style.gridTemplateColumns =
          `[symbol] min-content repeat(${i}, [dim] min-content) [delete] min-content`;
      this.prevCoordinateSpaceGeneration = this.curCoordinateSpaceGeneration;
    }
    if (this.updated) {
      return;
    }

    let isMutable = false;
    const self = this;
    function* sublistContainers() {
      yield self.headerRow;
      for (const [state, {sublistContainer, listElements}] of self.attachedAnnotationStates) {
        if (!state.source.readonly) isMutable = true;
        removeChildren(sublistContainer);
        listElements.clear();
        if (state.chunkTransform.value.error !== undefined) continue;
        for (const annotation of state.source) {
          sublistContainer.appendChild(self.makeAnnotationListElement(annotation, state));
        }
        yield sublistContainer;
      }
    }
    updateChildren(this.listContainer, sublistContainers());
    this.mutableControls.style.display = isMutable ? 'contents' : 'none';
    this.resetOnUpdate();
  }

  private addAnnotationElement(annotation: Annotation, state: AnnotationLayerState) {
    if (!this.visible) {
      this.updated = false;
      return;
    }
    if (!this.updated) {
      this.updateView();
      return;
    }
    const info = this.attachedAnnotationStates.get(state);
    if (info !== undefined) {
      info.sublistContainer.appendChild(this.makeAnnotationListElement(annotation, state));
    }

    if (!state.source.getReference(annotation.id).value) {
      state.source.setReferenceValue(annotation);
    }

    if (this.displayState.tableFilterByTime.value === 
      FilterAnnotationByTimeType.RECENT) {
      if (state.source.getReference(annotation.id).value) {
        this.throttledUpdateTable();
      } else {
        this.resetOnUpdate();
      }
    } else {
      this.resetOnUpdate();
    } 
  }

  private updateAnnotationElement(annotation: Annotation, state: AnnotationLayerState) {
    if (!this.visible) {
      this.updated = false;
      return;
    }
    if (!this.updated) {
      this.updateView();
      return;
    }
    const info = this.attachedAnnotationStates.get(state);
    if (info !== undefined) {
      const {listElements} = info;
      const element = listElements.get(annotation.id);
      if (element !== undefined) {
        const newElement = this.makeAnnotationListElement(annotation, state);
        info.sublistContainer.replaceChild(newElement, element);
        listElements.set(annotation.id, newElement);
      }
    }
    if (this.displayState.tableFilterByTime.value ===
      FilterAnnotationByTimeType.RECENT) {
      this.throttledUpdateTable();
    } else {
      this.resetOnUpdate();
    }
  }

  private deleteAnnotationElement(annotationId: string, state: AnnotationLayerState) {
    if (!this.visible) {
      this.updated = false;
      return;
    }
    if (!this.updated) {
      this.updateView();
      return;
    }
    const attached = this.attachedAnnotationStates.get(state);
    if (attached !== undefined) {
      let element = attached.listElements.get(annotationId);
      if (element !== undefined) {
        removeFromParent(element);
        attached.listElements.delete(annotationId);
      }
    }
    if (this.displayState.tableFilterByTime.value ===
      FilterAnnotationByTimeType.RECENT) {
      this.throttledUpdateTable();
    } else {
      this.resetOnUpdate();
    }
  }

  clearAnnotationListElements() {
    // removeChildren(this.annotationListContainer);
    // this.annotationListElements.clear()
  }

  private resetOnUpdate() {
    this.clearHoverClass();
    this.clearSelectionClass();
    this.updated = true;
    this.updateHoverView();
    this.updateSelectionView();
    this.updateNumAnnotationWidget();
  }

  private makeAnnotationListElement(annotation: Annotation, state: AnnotationLayerState) {
    const chunkTransform = state.chunkTransform.value as ChunkTransformParameters;
    const element = document.createElement('div');
    element.classList.add('neuroglancer-annotation-list-entry');
    element.title = 'Click to select, right click to recenter view.';

    const icon = document.createElement('div');
    icon.className = 'neuroglancer-annotation-icon';
    icon.textContent = getAnnotationTypeHandler(annotation.type).icon;
    icon.classList.add('neuroglancer-annotation-list-entry-highlight');
    element.appendChild(icon);

    let deleteButton: HTMLElement|undefined;

    const maybeAddDeleteButton = () => {
      if (state.source.readonly) return;
      if (deleteButton !== undefined) return;
      deleteButton = makeDeleteButton({
        title: 'Delete annotation',
        onClick: () => {
          const ref = state.source.getReference(annotation.id);
          try {
            state.source.delete(ref);
          } finally {
            ref.dispose();
          }
        },
      });
      deleteButton.classList.add('neuroglancer-annotation-list-entry-delete');
      element.appendChild(deleteButton);
    };

    let numRows = 0;
    const {layerRank} = chunkTransform;
    const paddedChunkPosition = new Float32Array(layerRank);
    const addPositionRow = (chunkPosition: Float32Array, isVector = false) => {
      ++numRows;
      const position = document.createElement('div');
      position.className = 'neuroglancer-annotation-position';
      element.appendChild(position);
      paddedChunkPosition.set(chunkPosition);
      const layerPosition = new Float32Array(layerRank);
      (isVector ? matrix.transformVector : matrix.transformPoint)(
          layerPosition, chunkTransform.chunkToLayerTransform, layerRank + 1, paddedChunkPosition,
          layerRank);
      let i = 0;
      const addDims =
          (viewDimensionIndices: readonly number[], layerDimensionIndices: readonly number[]) => {
            for (const viewDim of viewDimensionIndices) {
              const layerDim = layerDimensionIndices[viewDim];
              if (layerDim !== -1) {
                const coord = Math.floor(layerPosition[layerDim]);
                const coordElement = document.createElement('div');
                coordElement.textContent = coord.toString();
                coordElement.classList.add('neuroglancer-annotation-coordinate');
                coordElement.classList.add('neuroglancer-annotation-list-entry-highlight');
                coordElement.style.gridColumn = `dim ${i + 1}`;
                position.appendChild(coordElement);
              }
              ++i;
            }
          };
      addDims(
          this.globalDimensionIndices, chunkTransform.modelTransform.globalToRenderLayerDimensions);
      addDims(
          this.localDimensionIndices, chunkTransform.modelTransform.localToRenderLayerDimensions);
      maybeAddDeleteButton();

      //tmp hack for downloading annotation data
      state.source.getReference(annotation.id);
    };
    switch (annotation.type) {
      case AnnotationType.POINT:
        addPositionRow(annotation.point);
        break;
      case AnnotationType.AXIS_ALIGNED_BOUNDING_BOX:
      case AnnotationType.LINE:
      case AnnotationType.SPHERE:
        addPositionRow(annotation.pointA);
        addPositionRow(annotation.pointB);
        break;
      case AnnotationType.ELLIPSOID:
        addPositionRow(annotation.center);
        addPositionRow(annotation.radii, /*isVector=*/ true);
        break;
    }

    if (annotation.description) {
      ++numRows;
      const description = document.createElement('div');
      description.classList.add('neuroglancer-annotation-description');
      description.classList.add('neuroglancer-annotation-list-entry-highlight');
      description.textContent = annotation.description;
      description.style.whiteSpace = 'pre-wrap';
      element.appendChild(description);
    }
    icon.style.gridRow = `span ${numRows}`;
    if (deleteButton !== undefined) {
      deleteButton.style.gridRow = `span ${numRows}`;
    }


    const info = this.attachedAnnotationStates.get(state)!;
    info.listElements.set(annotation.id, element);
    element.addEventListener('mouseenter', () => {
      this.displayState.hoverState.value = {
        id: annotation.id,
        partIndex: 0,
        annotationLayerState: state,
      };
    });
    element.addEventListener('click', () => {
      this.state.value = {
        id: annotation.id,
        partIndex: 0,
        sourceIndex: state.sourceIndex,
        subsource: state.subsourceId
      };
    });

    element.addEventListener('mouseup', (event: MouseEvent) => {
      if (event.button === 2) {
        const {layerRank} = chunkTransform;
        const chunkPosition = new Float32Array(layerRank);
        const layerPosition = new Float32Array(layerRank);
        getCenterPosition(chunkPosition, annotation);
        matrix.transformPoint(
            layerPosition, chunkTransform.chunkToLayerTransform, layerRank + 1, chunkPosition,
            layerRank);
        setLayerPosition(this.layer, chunkTransform, layerPosition);
      }
    });

    this.filterAnnotationElement(annotation, element);

    return element;
  }
}

export class AnnotationDetailsTab extends Tab {
  private valid = false;
  private mouseEntered = false;
  private viewDisposer: RefCounted|undefined = undefined;

  disposed() {
    const {viewDisposer} = this;
    if (viewDisposer !== undefined) {
      viewDisposer.dispose();
      this.viewDisposer = undefined;
    }
    super.disposed();
  }
  constructor(
      public state: Owned<SelectedAnnotationState>, public displayState: AnnotationDisplayState,
      public setLayerPosition:
          (layerPosition: Float32Array, annotationLayerState: AnnotationLayerState) => void) {
    super();
    this.element.classList.add('neuroglancer-annotation-details');
    this.registerDisposer(state);
    this.registerDisposer(this.state.changed.add(() => {
      this.valid = false;
      this.updateView();
    }));
    this.registerDisposer(this.visibility.changed.add(() => this.updateView()));
    this.state.changed.add(() => {
      this.valid = false;
      this.updateView();
    });
    this.element.addEventListener('mouseenter', () => {
      this.mouseEntered = true;
      const selected = this.state.value;
      const annotationLayerState = this.state.selectedAnnotationLayer;
      this.displayState.hoverState.value =
          (annotationLayerState !== undefined && selected !== undefined) ?
          {id: selected.id, partIndex: selected.partIndex || 0, annotationLayerState} :
          undefined;
    });
    this.element.addEventListener('mouseleave', () => {
      this.mouseEntered = false;
      this.displayState.hoverState.value = undefined;
    });
    this.updateView();
  }

  private updateView() {
    if (!this.visible) {
      this.element.style.display = 'none';
      return;
    }
    this.element.style.display = '';
    if (this.valid) {
      return;
    }
    const {element} = this;
    removeChildren(element);
    this.valid = true;
    const {reference} = this.state;
    if (reference === undefined) {
      return;
    }
    const value = this.state.value!;
    const annotation = reference.value;
    if (annotation == null) {
      return;
    }
    const annotationLayer = this.state.selectedAnnotationLayer!;
    if (this.mouseEntered) {
      this.displayState.hoverState.value = {
        id: value.id,
        partIndex: value.partIndex || 0,
        annotationLayerState: annotationLayer
      };
    }

    const handler = getAnnotationTypeHandler(annotation.type);

    const title = document.createElement('div');
    title.className = 'neuroglancer-annotation-details-title';

    const icon = document.createElement('div');
    icon.className = 'neuroglancer-annotation-details-icon';
    icon.textContent = handler.icon;

    const titleText = document.createElement('div');
    titleText.className = 'neuroglancer-annotation-details-title-text';
    titleText.textContent = `${handler.description}`;
    title.appendChild(icon);
    title.appendChild(titleText);

    if (!annotationLayer.source.readonly) {
      title.appendChild(makeDeleteButton({
        title: 'Delete annotation',
        onClick: () => {
          const ref = annotationLayer.source.getReference(value.id);
          try {
            annotationLayer.source.delete(ref);
          } finally {
            ref.dispose();
          }
        }
      }));
    }

    const closeButton = makeCloseButton();
    closeButton.title = 'Hide annotation details';
    closeButton.addEventListener('click', () => {
      this.state.value = undefined;
    });
    title.appendChild(closeButton);

    element.appendChild(title);

    const chunkTransform = annotationLayer.chunkTransform.value;
    if (chunkTransform.error === undefined) {
      const position = document.createElement('div');
      position.className = 'neuroglancer-annotation-details-position';
      getPositionSummary(
          position, annotation, chunkTransform,
          layerPosition => this.setLayerPosition(layerPosition, annotationLayer));
      element.appendChild(position);
    }

    // if (annotation.type === AnnotationType.AXIS_ALIGNED_BOUNDING_BOX) {
    //   const volume = document.createElement('div');
    //   volume.className = 'neuroglancer-annotation-details-volume';
    //   volume.textContent = formatBoundingBoxVolume(annotation.pointA, annotation.pointB,
    //   objectToGlobal); element.appendChild(volume);

    //   // FIXME: only do this if it is axis aligned
    //   const spatialOffset = transformVectorByMat4(
    //       tempVec3, vec3.subtract(tempVec3, annotation.pointA, annotation.pointB),
    //       objectToGlobal);
    //   const voxelVolume = document.createElement('div');
    //   voxelVolume.className = 'neuroglancer-annotation-details-volume-in-voxels';
    //   const voxelOffset = vec3.divide(tempVec3, spatialOffset, coordinateSpace!.scales as any);
    //   // FIXME voxelVolume.textContent = `${formatIntegerBounds(voxelOffset as vec3)}`;
    //   element.appendChild(voxelVolume);
    // } else if (annotation.type === AnnotationType.LINE) {
    //   const spatialOffset = transformVectorByMat4(
    //       tempVec3, vec3.subtract(tempVec3, annotation.pointA, annotation.pointB),
    //       objectToGlobal);
    //   const length = document.createElement('div');
    //   length.className = 'neuroglancer-annotation-details-length';
    //   const spatialLengthText = formatLength(vec3.length(spatialOffset));
    //   let voxelLengthText = '';
    //   if (coordinateSpace !== undefined) {
    //     const voxelLength = vec3.length(
    //         vec3.divide(tempVec3, spatialOffset, coordinateSpace.scales as any) as vec3); //
    //         FIXME
    //     voxelLengthText = `, ${Math.round(voxelLength)} vx`;
    //   }
    //   length.textContent = spatialLengthText + voxelLengthText;
    //   element.appendChild(length);
    // }

    let {viewDisposer} = this;
    if (viewDisposer !== undefined) {
      viewDisposer.dispose();
    }
    viewDisposer = this.viewDisposer = new RefCounted();

    const {relationships, properties} = annotationLayer.source;
    for (let i = 0, count = relationships.length; i < count; ++i) {
      const widget = viewDisposer.registerDisposer(
          new AnnotationSegmentListWidget(reference, annotationLayer, i));
      const label = document.createElement('label');
      const idElement = document.createElement('span');
      idElement.classList.add('neuroglancer-annotation-relationship-label');
      idElement.textContent = relationships[i];
      label.appendChild(idElement);
      label.appendChild(widget.element);
      element.appendChild(label);
    }

    let widget = null;

    let { source } = annotationLayer;
    if (source instanceof MultiscaleAnnotationSource) {
      if (source.makeEditWidget) {
        widget = source.makeEditWidget(reference);
      }
    }

    if (widget) {
      element.appendChild(widget);
    } else {
      for (let i = 0, count = properties.length; i < count; ++i) {
        const property = properties[i];
        const label = document.createElement('label');
        const idElement = document.createElement('span');
        idElement.classList.add('neuroglancer-annotation-property-label');
        idElement.textContent = property.identifier;
        label.appendChild(idElement);
        const {description} = property;
        if (description !== undefined) {
          label.title = description;
        }
        const value = annotation.properties[i];
        const valueElement = document.createElement('span');
        valueElement.classList.add('neuroglancer-annotation-property-value');
        valueElement.textContent = value.toString();
        label.appendChild(valueElement);
        element.appendChild(label);
      }

      if (!annotationLayer.source.readonly || annotation.description) {
        const description = document.createElement('textarea');
        description.value = annotation.description || '';
        description.rows = 3;
        description.className = 'neuroglancer-annotation-details-description';
        description.placeholder = 'Description';
        if (annotationLayer.source.readonly) {
          description.readOnly = true;
        } else {
          description.addEventListener('change', () => {
            const x = description.value;
            annotationLayer.source.update(reference, { ...annotation, description: x ? x : undefined });
            annotationLayer.source.commit(reference);
          });
        }
        element.appendChild(description);
      }
    }

    /*
    if (widget) {
      element.appendChild(widget);
    } else {
      const description = document.createElement('textarea');
      description.value = annotation.description || '';
      description.rows = 3;
      description.className = 'neuroglancer-annotation-details-description';
      description.placeholder = 'Description';
      if (annotationLayer.source.readonly) {
        description.readOnly = true;
      } else {
        description.addEventListener('change', () => {
          const x = description.value;
          annotationLayer.source.update(reference, { ...annotation, description: x ? x : undefined });
          annotationLayer.source.commit(reference);
        });
      }
      element.appendChild(description);
    }
    */
  }
}

export class AnnotationTab extends Tab {
  private layerView = this.registerDisposer(
      new AnnotationLayerView(this.layer, this.state.addRef(), this.layer.annotationDisplayState));
  private detailsTab = this.registerDisposer(new AnnotationDetailsTab(
      this.state, this.layer.annotationDisplayState,
      (layerPosition, state) => setLayerPosition(
          this.layer, state.chunkTransform.value as ChunkTransformParameters, layerPosition)));
  constructor(
      public layer: Borrowed<UserLayerWithAnnotations>,
      public state: Owned<SelectedAnnotationState>) {
    super();
    this.registerDisposer(state);
    const {element} = this;
    element.classList.add('neuroglancer-annotations-tab');
    element.appendChild(this.layerView.element);
    element.appendChild(this.detailsTab.element);
    const updateDetailsVisibility = () => {
      this.detailsTab.visibility.value = this.state.validValue !== undefined && this.visible ?
          WatchableVisibilityPriority.VISIBLE :
          WatchableVisibilityPriority.IGNORED;
    };
    this.registerDisposer(this.state.changed.add(updateDetailsVisibility));
    this.registerDisposer(this.visibility.changed.add(updateDetailsVisibility));
  }
}

function getSelectedAssociatedSegments(annotationLayer: AnnotationLayerState) {
  let segments: Uint64[][] = [];
  const {relationships} = annotationLayer.source;
  const {relationshipStates} = annotationLayer.displayState;
  for (let i = 0, count = relationships.length; i < count; ++i) {
    const segmentationState = relationshipStates.get(relationships[i]).segmentationState.value;
    if (segmentationState != null) {
      if (segmentationState.segmentSelectionState.hasSelectedSegment) {
        segments[i] = [segmentationState.segmentSelectionState.selectedSegment.clone()];
        continue;
      }
    }
    segments[i] = [];
  }
  return segments;
}

abstract class PlaceAnnotationTool extends Tool {
  group: string;
  annotationDescription: string|undefined;
  constructor(public layer: UserLayerWithAnnotations, options: any) {
    super();
    this.annotationDescription = verifyObjectProperty(options, 'description', verifyOptionalString);
  }

  get annotationLayer(): AnnotationLayerState|undefined {
    for (const state of this.layer.annotationStates.states) {
      if (!state.source.readonly) return state;
    }
    return undefined;
  }
}

const ANNOTATE_POINT_TOOL_ID = 'annotatePoint';
const ANNOTATE_LINE_TOOL_ID = 'annotateLine';
const ANNOTATE_BOUNDING_BOX_TOOL_ID = 'annotateBoundingBox';
const ANNOTATE_ELLIPSOID_TOOL_ID = 'annotateSphere';
const ANNOTATE_SPHERE_TOOL_ID = 'annotateLineSphere';

export class PlacePointTool extends PlaceAnnotationTool {
  constructor(layer: UserLayerWithAnnotations, options: any) {
    super(layer, options);
  }

  trigger(mouseState: MouseSelectionState) {
    const {annotationLayer} = this;
    if (annotationLayer === undefined) {
      // Not yet ready.
      return;
    }
    if (mouseState.active) {
      const point = getMousePositionInAnnotationCoordinates(mouseState, annotationLayer);
      if (point === undefined) return;
      const defaultProp = annotationLayer.defaultProperty.point.toJSON();
      // Object.keys(defaultProp).forEach(key => !defaultProp[key] && delete defaultProp[key]);
      let description = '';
      if (defaultProp && Object.keys(defaultProp).length > 0) {
        description = `\${${JSON.stringify(defaultProp)}:JSON}`
      }
      const annotation: Annotation = {
        id: '',
        description,
        relatedSegments: getSelectedAssociatedSegments(annotationLayer),
        point,
        type: AnnotationType.POINT,
        properties: annotationLayer.source.properties.map(x => x.default),
      };
      const reference = annotationLayer.source.add(annotation, /*commit=*/ true);
      this.layer.selectedAnnotation.value = {
        id: reference.id,
        sourceIndex: annotationLayer.sourceIndex,
        subsource: annotationLayer.subsourceId
      };
      reference.dispose();
    }
  }

  get description() {
    return `annotate point`;
  }

  toJSON() {
    return ANNOTATE_POINT_TOOL_ID;
  }
}

function getMousePositionInAnnotationCoordinates(
    mouseState: MouseSelectionState, annotationLayer: AnnotationLayerState): Float32Array|
    undefined {
  const chunkTransform = annotationLayer.chunkTransform.value;
  if (chunkTransform.error !== undefined) return undefined;
  const chunkPosition = new Float32Array(chunkTransform.modelTransform.unpaddedRank);
  if (!getChunkPositionFromCombinedGlobalLocalPositions(
          chunkPosition, mouseState.position, annotationLayer.localPosition.value,
          chunkTransform.layerRank, chunkTransform.combinedGlobalLocalToChunkTransform)) {
    return undefined;
  }
  return chunkPosition;
}

abstract class TwoStepAnnotationTool extends PlaceAnnotationTool {
  inProgressAnnotation:
      {annotationLayer: AnnotationLayerState, reference: AnnotationReference, disposer: () => void}|
      undefined;

  abstract getInitialAnnotation(
      mouseState: MouseSelectionState, annotationLayer: AnnotationLayerState): Annotation;
  abstract getUpdatedAnnotation(
      oldAnnotation: Annotation, mouseState: MouseSelectionState,
      annotationLayer: AnnotationLayerState): Annotation;

  trigger(mouseState: MouseSelectionState) {
    const {annotationLayer} = this;
    if (annotationLayer === undefined) {
      // Not yet ready.
      return;
    }
    if (mouseState.active) {
      const updatePointB = () => {
        const state = this.inProgressAnnotation!;
        const reference = state.reference;
        const newAnnotation =
          this.getUpdatedAnnotation(reference.value!, mouseState, annotationLayer);
        if (JSON.stringify(annotationToJson(newAnnotation, annotationLayer.source)) ===
            JSON.stringify(annotationToJson(reference.value!, annotationLayer.source))) {
          return;
        }
        state.annotationLayer.source.update(reference, newAnnotation);
        this.layer.selectedAnnotation.value = {
          id: reference.id,
          sourceIndex: annotationLayer.sourceIndex,
          subsource: annotationLayer.subsourceId
        };
      };

      let enablePicking = (enabled: boolean) => {
        for (let layer of annotationLayer.dataSource.layer.renderLayers) {
          if (layer.pickEnabled !== undefined) {
            layer.pickEnabled = enabled;
          }
        }
      }
      if (this.inProgressAnnotation === undefined) {
        const reference = annotationLayer.source.add(
            this.getInitialAnnotation(mouseState, annotationLayer), /*commit=*/ false);
        this.layer.selectedAnnotation.value = {
          id: reference.id,
          sourceIndex: annotationLayer.sourceIndex,
          subsource: annotationLayer.subsourceId,
        };
        const mouseDisposer = mouseState.changed.add(updatePointB);
        const disposer = () => {
          mouseDisposer();
          reference.dispose();
        };
        this.inProgressAnnotation = {
          annotationLayer,
          reference,
          disposer,
        };
        enablePicking(false);
      } else {
        updatePointB();
        enablePicking(true);
        this.inProgressAnnotation.annotationLayer.source.commit(
            this.inProgressAnnotation.reference);
        this.inProgressAnnotation.disposer();
        this.inProgressAnnotation = undefined;
      }
    }
  }

  disposed() {
    this.deactivate();
    super.disposed();
  }

  deactivate() {
    if (this.inProgressAnnotation !== undefined) {
      this.inProgressAnnotation.annotationLayer.source.delete(this.inProgressAnnotation.reference);
      this.inProgressAnnotation.disposer();
      this.inProgressAnnotation = undefined;
    }
  }
}


abstract class PlaceTwoCornerAnnotationTool extends TwoStepAnnotationTool {
  annotationType: AnnotationType.LINE|AnnotationType.AXIS_ALIGNED_BOUNDING_BOX|AnnotationType.SPHERE;

  getInitialAnnotation(mouseState: MouseSelectionState, annotationLayer: AnnotationLayerState):
      Annotation {
    const point = getMousePositionInAnnotationCoordinates(mouseState, annotationLayer);
    mouseState.activePicking = false;
    // console.log('mouseState.activePicking', mouseState.activePicking);
    return <AxisAlignedBoundingBox|Line|Sphere>{
      id: '',
      type: this.annotationType,
      description: '',
      pointA: point,
      pointB: point,
      properties: annotationLayer.source.properties.map(x => x.default),
    };
  }

  getUpdatedAnnotation(
      oldAnnotation: AxisAlignedBoundingBox|Line|Sphere, mouseState: MouseSelectionState,
      annotationLayer: AnnotationLayerState): Annotation {
    const point = getMousePositionInAnnotationCoordinates(mouseState, annotationLayer);
    if (point === undefined) return oldAnnotation;
    return {...oldAnnotation, pointB: point};
  }
}

export class PlaceBoundingBoxTool extends PlaceTwoCornerAnnotationTool {
  get description() {
    return `annotate bounding box`;
  }

  toJSON() {
    return ANNOTATE_BOUNDING_BOX_TOOL_ID;
  }
}
PlaceBoundingBoxTool.prototype.annotationType = AnnotationType.AXIS_ALIGNED_BOUNDING_BOX;

export class PlaceLineTool extends PlaceTwoCornerAnnotationTool {
  /*
  constructor(public layer: UserLayerWithAnnotations, options: any) {
    super(layer, options);
    //tmp hack
    const status = new StatusMessage();
    status.setErrorMessage('WARNING: The line annotation tool is deperacated! Please switch to the sphere tool (⌽).');
    status.setVisible(true);
  }
  */

  get description() {
    return `annotate line`;
  }

  private initialRelationships: Uint64[][]|undefined;

  getInitialAnnotation(mouseState: MouseSelectionState, annotationLayer: AnnotationLayerState):
      Annotation {
    const result = super.getInitialAnnotation(mouseState, annotationLayer);
    this.initialRelationships = result.relatedSegments =
        getSelectedAssociatedSegments(annotationLayer);
    return result;
  }

  getUpdatedAnnotation(
      oldAnnotation: Line|AxisAlignedBoundingBox, mouseState: MouseSelectionState,
      annotationLayer: AnnotationLayerState) {
    const result = super.getUpdatedAnnotation(oldAnnotation, mouseState, annotationLayer);
    const initialRelationships = this.initialRelationships;
    const newRelationships = getSelectedAssociatedSegments(annotationLayer);
    if (initialRelationships === undefined) {
      result.relatedSegments = newRelationships;
    } else {
      result.relatedSegments = Array.from(newRelationships, (newSegments, i) => {
        const initialSegments = initialRelationships[i];
        newSegments =
            newSegments.filter(x => initialSegments.findIndex(y => Uint64.equal(x, y)) === -1);
        return [...initialSegments, ...newSegments];
      });
    }
    return result;
  }

  toJSON() {
    return ANNOTATE_LINE_TOOL_ID;
  }
}
PlaceLineTool.prototype.annotationType = AnnotationType.LINE;

export class PlaceSphereTool extends PlaceTwoCornerAnnotationTool {
  get description() {
    return `annotate sphere`;
  }

  private initialRelationships: Uint64[][]|undefined;

  getInitialAnnotation(mouseState: MouseSelectionState, annotationLayer: AnnotationLayerState):
      Annotation {
    const result = super.getInitialAnnotation(mouseState, annotationLayer);
    this.initialRelationships = result.relatedSegments =
        getSelectedAssociatedSegments(annotationLayer);
    return result;
  }

  getUpdatedAnnotation(
      oldAnnotation: Line|Sphere|AxisAlignedBoundingBox, mouseState: MouseSelectionState,
      annotationLayer: AnnotationLayerState) {
    const result = super.getUpdatedAnnotation(oldAnnotation, mouseState, annotationLayer);
    const initialRelationships = this.initialRelationships;
    const newRelationships = getSelectedAssociatedSegments(annotationLayer);
    if (initialRelationships === undefined) {
      result.relatedSegments = newRelationships;
    } else {
      result.relatedSegments = Array.from(newRelationships, (newSegments, i) => {
        const initialSegments = initialRelationships[i];
        newSegments =
            newSegments.filter(x => initialSegments.findIndex(y => Uint64.equal(x, y)) === -1);
        return [...initialSegments, ...newSegments];
      });
    }
    return result;
  }

  toJSON() {
    return ANNOTATE_SPHERE_TOOL_ID;
  }
}
PlaceSphereTool.prototype.annotationType = AnnotationType.SPHERE;

class PlaceEllipsoidTool extends TwoStepAnnotationTool {
  getInitialAnnotation(mouseState: MouseSelectionState, annotationLayer: AnnotationLayerState):
      Annotation {
    const point = getMousePositionInAnnotationCoordinates(mouseState, annotationLayer);

    return <Ellipsoid>{
      type: AnnotationType.ELLIPSOID,
      id: '',
      description: '',
      segments: getSelectedAssociatedSegments(annotationLayer),
      center: point,
      radii: vec3.fromValues(0, 0, 0),
      properties: annotationLayer.source.properties.map(x => x.default),
    };
  }

  getUpdatedAnnotation(
      oldAnnotation: Ellipsoid, mouseState: MouseSelectionState,
      annotationLayer: AnnotationLayerState) {
    const radii = getMousePositionInAnnotationCoordinates(mouseState, annotationLayer);
    if (radii === undefined) return oldAnnotation;
    const center = oldAnnotation.center;
    const rank = center.length;
    for (let i = 0; i < rank; ++i) {
      radii[i] = Math.abs(center[i] - radii[i]);
    }
    return <Ellipsoid>{
      ...oldAnnotation,
      radii,
    };
  }
  get description() {
    return `annotate ellipsoid`;
  }

  toJSON() {
    return ANNOTATE_ELLIPSOID_TOOL_ID;
  }
}

registerTool(
    ANNOTATE_POINT_TOOL_ID,
    (layer, options) => new PlacePointTool(<UserLayerWithAnnotations>layer, options));
registerTool(
    ANNOTATE_BOUNDING_BOX_TOOL_ID,
    (layer, options) => new PlaceBoundingBoxTool(<UserLayerWithAnnotations>layer, options));
registerTool(
    ANNOTATE_LINE_TOOL_ID,
    (layer, options) => new PlaceLineTool(<UserLayerWithAnnotations>layer, options));
registerTool(
    ANNOTATE_ELLIPSOID_TOOL_ID,
    (layer, options) => new PlaceEllipsoidTool(<UserLayerWithAnnotations>layer, options));
registerTool(
  ANNOTATE_SPHERE_TOOL_ID,
  (layer, options) => new PlaceSphereTool(<UserLayerWithAnnotations>layer, options));

export interface UserLayerWithAnnotations extends UserLayer {
  selectedAnnotation: SelectedAnnotationState;
  annotationDisplayState: AnnotationDisplayState;
  annotationStates: MergedAnnotationStates;
  initializeAnnotationLayerViewTab(tab: AnnotationLayerView): void;
  updateLayerWidget?: (_: AnnotationLayer) => {};
  userFilterNeeded?: Boolean;
  annotationCrossSectionRenderScaleHistogram: RenderScaleHistogram;
  annotationCrossSectionRenderScaleTarget: TrackableValue<number>;
  annotationProjectionRenderScaleHistogram: RenderScaleHistogram;
  annotationProjectionRenderScaleTarget: TrackableValue<number>;
}

const SELECTED_ANNOTATION_JSON_KEY = 'selectedAnnotation';
const ANNOTATION_COLOR_JSON_KEY = 'annotationColor';
const ANNOTATION_DEFAULT_PROPERTY_JSON_KEY = 'defaultAnnotationProperties';
export function UserLayerWithAnnotationsMixin<TBase extends {new (...args: any[]): UserLayer}>(
    Base: TBase) {
  abstract class C extends Base implements UserLayerWithAnnotations {
    annotationStates = this.registerDisposer(new MergedAnnotationStates());
    annotationDisplayState = new AnnotationDisplayState();
    selectedAnnotation = this.registerDisposer(new SelectedAnnotationState(this.annotationStates));
    annotationCrossSectionRenderScaleHistogram = new RenderScaleHistogram();
    annotationCrossSectionRenderScaleTarget = trackableRenderScaleTarget(8);
    annotationProjectionRenderScaleHistogram = new RenderScaleHistogram();
    annotationProjectionRenderScaleTarget = trackableRenderScaleTarget(8);
    annotationDefaultProperty = new AnnotationDefaultProperty();
    userFilterNeeded = false;

    constructor(...args: any[]) {
      super(...args);
      this.selectedAnnotation.changed.add(this.specificationChanged.dispatch);
      this.annotationDisplayState.color.changed.add(this.specificationChanged.dispatch);
      this.annotationDisplayState.shader.changed.add(this.specificationChanged.dispatch);
      this.annotationDisplayState.shaderControls.changed.add(this.specificationChanged.dispatch);
      this.annotationDefaultProperty.changed.add(this.specificationChanged.dispatch);
      this.tabs.add('annotations', {
        label: 'Annotations',
        order: 10,
        getter: () => new AnnotationTab(this, this.selectedAnnotation.addRef())
      });

      let annotationStateReadyBinding: (() => void)|undefined;

      const updateReadyBinding = () => {
        const isReady = this.isReady;
        if (isReady && annotationStateReadyBinding !== undefined) {
          annotationStateReadyBinding();
          annotationStateReadyBinding = undefined;
        } else if (!isReady && annotationStateReadyBinding === undefined) {
          annotationStateReadyBinding = this.annotationStates.markLoading();
        }
      };
      this.readyStateChanged.add(updateReadyBinding);
      updateReadyBinding();

      const {mouseState} = this.manager.layerSelectedValues;
      this.registerDisposer(mouseState.changed.add(() => {
        if (mouseState.active) {
          const {pickedAnnotationLayer} = mouseState;
          if (pickedAnnotationLayer !== undefined &&
              this.annotationStates.states.includes(pickedAnnotationLayer)) {
            const existingValue = this.annotationDisplayState.hoverState.value;
            if (existingValue === undefined || existingValue.id !== mouseState.pickedAnnotationId!
                || existingValue.partIndex !== mouseState.pickedOffset ||
                existingValue.annotationLayerState !== pickedAnnotationLayer) {
              this.annotationDisplayState.hoverState.value = {
                id: mouseState.pickedAnnotationId!,
                partIndex: mouseState.pickedOffset,
                annotationLayerState: pickedAnnotationLayer,
              };
            }
            return;
          }
        }
        this.annotationDisplayState.hoverState.value = undefined;
      }));
    }

    initializeAnnotationLayerViewTab(tab: AnnotationLayerView) {
      tab;
    }

    restoreState(specification: any) {
      super.restoreState(specification);
      this.selectedAnnotation.restoreState(specification[SELECTED_ANNOTATION_JSON_KEY]);
      this.annotationDisplayState.color.restoreState(specification[ANNOTATION_COLOR_JSON_KEY]);
      this.annotationDisplayState.shader.restoreState(specification[SHADER_JSON_KEY]);
      this.annotationDisplayState.shaderControls.restoreState(
          specification[SHADER_CONTROLS_JSON_KEY]);
      this.annotationDefaultProperty.restoreState(specification[ANNOTATION_DEFAULT_PROPERTY_JSON_KEY]);

<<<<<<< HEAD
      if ('source' in specification ) { //tmp hack
        let url = (typeof(specification['source']) === 'string') ? specification.source : specification.source.url;
=======
      if ('source' in specification ) { // tmp hack
        let url;
        if (typeof(specification.source) === 'string') {
          url = specification.source;
        } else if ('url' in specification['source']) {
          url = specification.source.url;
        }
>>>>>>> 6b88371d
        if (typeof(url) === 'string' && url.startsWith('clio://')) {
          this.userFilterNeeded = true;
        }
      }
    }

    addLocalAnnotations(
        loadedSubsource: LoadedDataSubsource, source: AnnotationSource, role: RenderLayerRole) {
      const {subsourceEntry} = loadedSubsource;
      const state = new AnnotationLayerState({
        localPosition: this.localPosition,
        transform: loadedSubsource.getRenderLayerTransform(),
        source,
        displayState: this.annotationDisplayState,
        dataSource: loadedSubsource.loadedDataSource.layerDataSource,
        subsourceIndex: loadedSubsource.subsourceIndex,
        subsourceId: subsourceEntry.id,
        defaultProperty: this.annotationDefaultProperty,
        role
      });
      this.addAnnotationLayerState(state, loadedSubsource);
    }

    addStaticAnnotations(loadedSubsource: LoadedDataSubsource) {
      const {subsourceEntry} = loadedSubsource;
      const {staticAnnotations} = subsourceEntry.subsource;
      if (staticAnnotations === undefined) return false;
      loadedSubsource.activate(() => {
        this.addLocalAnnotations(
            loadedSubsource, staticAnnotations, RenderLayerRole.DEFAULT_ANNOTATION);
      });
      return true;
    }

    addAnnotationLayerState(state: AnnotationLayerState, loadedSubsource: LoadedDataSubsource) {
      const refCounted = loadedSubsource.activated!;
      refCounted.registerDisposer(this.annotationStates.add(state));
      const annotationLayer = new AnnotationLayer(this.manager.chunkManager, state.addRef());
      if (annotationLayer.source instanceof MultiscaleAnnotationSource) {
        const crossSectionRenderLayer = new SpatiallyIndexedSliceViewAnnotationLayer({
          annotationLayer: annotationLayer.addRef(),
          renderScaleTarget: this.annotationCrossSectionRenderScaleTarget,
          renderScaleHistogram: this.annotationCrossSectionRenderScaleHistogram
        });
        refCounted.registerDisposer(
            loadedSubsource.messages.addChild(crossSectionRenderLayer.messages));

        const projectionRenderLayer = new SpatiallyIndexedPerspectiveViewAnnotationLayer({
          annotationLayer: annotationLayer.addRef(),
          renderScaleTarget: this.annotationProjectionRenderScaleTarget,
          renderScaleHistogram: this.annotationProjectionRenderScaleHistogram
        });
        refCounted.registerDisposer(
            loadedSubsource.messages.addChild(projectionRenderLayer.messages));

        refCounted.registerDisposer(registerNested((context, value) => {
          if (value) {
            context.registerDisposer(this.addRenderLayer(crossSectionRenderLayer.addRef()));
            context.registerDisposer(this.addRenderLayer(projectionRenderLayer.addRef()));
          }
        }, this.annotationDisplayState.displayUnfiltered));
      }
      {
        const renderLayer = new SliceViewAnnotationLayer(
            annotationLayer, this.annotationCrossSectionRenderScaleHistogram);
        refCounted.registerDisposer(this.addRenderLayer(renderLayer));
        refCounted.registerDisposer(loadedSubsource.messages.addChild(renderLayer.messages));
      }
      {
        const renderLayer = new PerspectiveViewAnnotationLayer(
            annotationLayer.addRef(), this.annotationProjectionRenderScaleHistogram);
        refCounted.registerDisposer(this.addRenderLayer(renderLayer));
        refCounted.registerDisposer(loadedSubsource.messages.addChild(renderLayer.messages));
      }
    }

    toJSON() {
      const x = super.toJSON();
      x[SELECTED_ANNOTATION_JSON_KEY] = this.selectedAnnotation.toJSON();
      x[ANNOTATION_DEFAULT_PROPERTY_JSON_KEY] = this.annotationDefaultProperty.toJSON();
      x[ANNOTATION_COLOR_JSON_KEY] = this.annotationDisplayState.color.toJSON();
      x[SHADER_JSON_KEY] = this.annotationDisplayState.shader.toJSON();
      x[SHADER_CONTROLS_JSON_KEY] = this.annotationDisplayState.shaderControls.toJSON();
      return x;
    }
  }
  return C;
}<|MERGE_RESOLUTION|>--- conflicted
+++ resolved
@@ -2138,10 +2138,6 @@
           specification[SHADER_CONTROLS_JSON_KEY]);
       this.annotationDefaultProperty.restoreState(specification[ANNOTATION_DEFAULT_PROPERTY_JSON_KEY]);
 
-<<<<<<< HEAD
-      if ('source' in specification ) { //tmp hack
-        let url = (typeof(specification['source']) === 'string') ? specification.source : specification.source.url;
-=======
       if ('source' in specification ) { // tmp hack
         let url;
         if (typeof(specification.source) === 'string') {
@@ -2149,7 +2145,6 @@
         } else if ('url' in specification['source']) {
           url = specification.source.url;
         }
->>>>>>> 6b88371d
         if (typeof(url) === 'string' && url.startsWith('clio://')) {
           this.userFilterNeeded = true;
         }

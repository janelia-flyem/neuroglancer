/**
 * @license
 * Copyright 2018 Google Inc.
 * Licensed under the Apache License, Version 2.0 (the "License");
 * you may not use this file except in compliance with the License.
 * You may obtain a copy of the License at
 *
 *      http://www.apache.org/licenses/LICENSE-2.0
 *
 * Unless required by applicable law or agreed to in writing, software
 * distributed under the License is distributed on an "AS IS" BASIS,
 * WITHOUT WARRANTIES OR CONDITIONS OF ANY KIND, either express or implied.
 * See the License for the specific language governing permissions and
 * limitations under the License.
 */

/**
 * @file User interface for display and editing annotations.
 */

import './annotations.css';

import {Annotation, AnnotationReference, AnnotationSource, AnnotationType, AxisAlignedBoundingBox, Ellipsoid, getAnnotationTypeHandler, Line} from 'neuroglancer/annotation';
import {AnnotationDisplayState, AnnotationLayerState} from 'neuroglancer/annotation/annotation_layer_state';
import {MultiscaleAnnotationSource} from 'neuroglancer/annotation/frontend_source';
import {AnnotationLayer, PerspectiveViewAnnotationLayer, SliceViewAnnotationLayer} from 'neuroglancer/annotation/renderlayer';
import {SpatiallyIndexedPerspectiveViewAnnotationLayer, SpatiallyIndexedSliceViewAnnotationLayer} from 'neuroglancer/annotation/renderlayer';
import {CoordinateSpace} from 'neuroglancer/coordinate_transform';
import {MouseSelectionState, UserLayer} from 'neuroglancer/layer';
import {LoadedDataSubsource} from 'neuroglancer/layer_data_source';
import {ChunkTransformParameters, getChunkPositionFromCombinedGlobalLocalPositions} from 'neuroglancer/render_coordinate_transform';
import {RenderScaleHistogram, trackableRenderScaleTarget} from 'neuroglancer/render_scale_statistics';
import {RenderLayerRole} from 'neuroglancer/renderlayer';
import {ElementVisibilityFromTrackableBoolean} from 'neuroglancer/trackable_boolean';
import {makeCachedLazyDerivedWatchableValue, registerNested, TrackableValue, TrackableValueInterface, WatchableValueInterface} from 'neuroglancer/trackable_value';
import {registerTool, Tool} from 'neuroglancer/ui/tool';
import {animationFrameDebounce} from 'neuroglancer/util/animation_frame_debounce';
import {arraysEqual, gatherUpdate} from 'neuroglancer/util/array';
import {Borrowed, Owned, RefCounted} from 'neuroglancer/util/disposable';
import {removeChildren, removeFromParent, updateChildren} from 'neuroglancer/util/dom';
import {vec3} from 'neuroglancer/util/geom';
import {verifyInt, verifyObject, verifyObjectProperty, verifyOptionalObjectProperty, verifyOptionalString, verifyString} from 'neuroglancer/util/json';
import * as matrix from 'neuroglancer/util/matrix';
import {formatScaleWithUnitAsString} from 'neuroglancer/util/si_units';
import {NullarySignal} from 'neuroglancer/util/signal';
import {formatIntegerBounds, formatIntegerPoint} from 'neuroglancer/util/spatial_units';
import {Uint64} from 'neuroglancer/util/uint64';
import * as vector from 'neuroglancer/util/vector';
import {WatchableVisibilityPriority} from 'neuroglancer/visibility_priority/frontend';
import {makeCloseButton} from 'neuroglancer/widget/close_button';
import {ColorWidget} from 'neuroglancer/widget/color';
import {makeDeleteButton} from 'neuroglancer/widget/delete_button';
import {makeIcon} from 'neuroglancer/widget/icon';
import {Tab} from 'neuroglancer/widget/tab_view';
import {Uint64EntryWidget} from 'neuroglancer/widget/uint64_entry_widget';

interface AnnotationIdAndPart {
  id: string, sourceIndex: number;
  subsource?: string;
  partIndex?: number
}

const SHADER_JSON_KEY = 'shader';
const SHADER_CONTROLS_JSON_KEY = 'shaderControls';

export class AnnotationSegmentListWidget extends RefCounted {
  element = document.createElement('span');
  private containerElement = document.createElement('div');
  private debouncedUpdateView =
      this.registerCancellable(animationFrameDebounce(() => this.updateView()));
  private segmentationState =
      this.annotationLayer.displayState.relationshipStates
          .get(this.annotationLayer.source.relationships[this.relationshipIndex])
          .segmentationState;
  constructor(
      public reference: Borrowed<AnnotationReference>, public annotationLayer: AnnotationLayerState,
      public relationshipIndex: number) {
    super();
    const {element, containerElement} = this;
    element.className = 'neuroglancer-annotation-segment-list';
    if (!annotationLayer.source.readonly) {
      const addSegmentWidget = this.registerDisposer(new Uint64EntryWidget());
      addSegmentWidget.element.style.display = 'inline-block';
      addSegmentWidget.element.title = 'Associate segments';
      element.appendChild(addSegmentWidget.element);
      this.registerDisposer(addSegmentWidget.valuesEntered.add(values => {
        const annotation = this.reference.value;
        if (annotation == null) {
          return;
        }
        const {relatedSegments} = annotation;
        const segments = relatedSegments === undefined ?
            [...values] :
            [...relatedSegments[this.relationshipIndex], ...values];
        const newAnnotation = {...annotation, segments};
        this.annotationLayer.source.update(this.reference, newAnnotation);
        this.annotationLayer.source.commit(this.reference);
      }));
    }
    containerElement.style.display = 'contents';
    element.appendChild(containerElement);
    this.registerDisposer(registerNested((context, segmentationState) => {
      if (segmentationState != null) {
        context.registerDisposer(
            segmentationState.visibleSegments.changed.add(this.debouncedUpdateView));
        context.registerDisposer(
            segmentationState.segmentColorHash.changed.add(this.debouncedUpdateView));
        context.registerDisposer(
            segmentationState.segmentSelectionState.changed.add(this.debouncedUpdateView));
      }
      this.debouncedUpdateView();
    }, this.segmentationState));
    this.registerDisposer(reference.changed.add(this.debouncedUpdateView));
    this.updateView();
  }

  private updateView() {
    const {value: segmentationState} = this.segmentationState;
    const {containerElement} = this;
    removeChildren(containerElement);
    this.element.style.display = 'none';
    const annotation = this.reference.value;
    if (annotation == null) {
      return;
    }
    const {relatedSegments} = annotation;
    const segments = relatedSegments && relatedSegments[this.relationshipIndex];
    this.element.style.display = '';
    if (segments === undefined || segments.length === 0) {
      return;
    }
    const segmentColorHash = segmentationState ? segmentationState.segmentColorHash : undefined;
    segments.forEach((segment, index) => {
      if (index !== 0) {
        containerElement.appendChild(document.createTextNode(' '));
      }
      const child = document.createElement('span');
      child.title =
          'Double click to toggle segment visibility, control+click to disassociate segment from annotation.';
      child.className = 'neuroglancer-annotation-segment-item';
      child.textContent = segment.toString();
      if (segmentationState != null) {
        child.style.backgroundColor = segmentColorHash!.computeCssColor(segment);
        child.addEventListener('mouseenter', () => {
          segmentationState.segmentSelectionState.set(segment);
        });
        child.addEventListener('mouseleave', () => {
          segmentationState.segmentSelectionState.set(null);
        });
        child.addEventListener('dblclick', (event: MouseEvent) => {
          if (event.ctrlKey) {
            return;
          }
          if (segmentationState.visibleSegments.has(segment)) {
            segmentationState.visibleSegments.delete(segment);
          } else {
            segmentationState.visibleSegments.add(segment);
          }
        });
      }
      child.addEventListener('click', (event: MouseEvent) => {
        if (!event.ctrlKey) {
          return;
        }
        const {relatedSegments} = annotation;
        const existingSegments = (relatedSegments && relatedSegments[this.relationshipIndex]) || [];
        const newSegments = existingSegments.filter(x => !Uint64.equal(segment, x));
        const newAnnotation = {...annotation, segments: newSegments ? newSegments : undefined};
        this.annotationLayer.source.update(this.reference, newAnnotation);
        this.annotationLayer.source.commit(this.reference);
      });
      containerElement.appendChild(child);
    });
  }
}

export class MergedAnnotationStates extends RefCounted implements
    WatchableValueInterface<readonly AnnotationLayerState[]> {
  changed = new NullarySignal();
  isLoadingChanged = new NullarySignal();
  states: Borrowed<AnnotationLayerState>[] = [];
  relationships: string[] = [];
  private loadingCount = 0;

  get value() {
    return this.states;
  }

  get isLoading() {
    return this.loadingCount !== 0;
  }

  markLoading() {
    this.loadingCount++;
    return () => {
      if (--this.loadingCount === 0) {
        this.isLoadingChanged.dispatch();
      }
    };
  }

  private sort() {
    this.states.sort((a, b) => {
      let d = a.sourceIndex - b.sourceIndex;
      if (d !== 0) return d;
      return a.subsourceIndex - b.subsourceIndex;
    });
  }

  private updateRelationships() {
    const newRelationships = new Set<string>();
    for (const state of this.states) {
      for (const relationship of state.source.relationships) {
        newRelationships.add(relationship);
      }
    }
    this.relationships = Array.from(newRelationships);
  }

  add(state: Borrowed<AnnotationLayerState>) {
    this.states.push(state);
    this.sort();
    this.updateRelationships();
    this.changed.dispatch();
    return () => {
      const index = this.states.indexOf(state);
      this.states.splice(index, 1);
      this.updateRelationships();
      this.changed.dispatch();
    };
  }
}

export class SelectedAnnotationState extends RefCounted implements
    TrackableValueInterface<AnnotationIdAndPart|undefined> {
  private value_: AnnotationIdAndPart|undefined = undefined;
  changed = new NullarySignal();

  private annotationLayer_: AnnotationLayerState|undefined = undefined;
  private reference_: Owned<AnnotationReference>|undefined = undefined;

  get reference() {
    return this.reference_;
  }

  constructor(public annotationStates: Borrowed<MergedAnnotationStates>) {
    super();
    this.registerDisposer(annotationStates.isLoadingChanged.add(this.validate));
  }

  get selectedAnnotationLayer(): AnnotationLayerState|undefined {
    return this.annotationLayer_;
  }

  get value() {
    this.validate();
    return this.value_;
  }

  get validValue() {
    this.validate();
    return this.annotationLayer_ && this.value_;
  }

  set value(value: AnnotationIdAndPart|undefined) {
    if (this.value_ === value) return;
    this.value_ = value;
    if (value === undefined) {
      this.unbindReference();
      this.changed.dispatch();
      return;
    }
    const reference = this.reference_;
    if (reference !== undefined) {
      const annotationLayer = this.annotationLayer_!;
      if (value === undefined || reference.id !== value.id ||
          annotationLayer.sourceIndex !== value.sourceIndex ||
          (annotationLayer.subsourceId !== undefined &&
           annotationLayer.subsourceId !== value.subsource)) {
        this.unbindReference();
      }
    }
    this.validate();
    this.changed.dispatch();
  }

  disposed() {
    this.unbindReference();
    super.disposed();
  }

  private unbindReference() {
    const reference = this.reference_;
    if (reference !== undefined) {
      reference.changed.remove(this.referenceChanged);
      const annotationLayer = this.annotationLayer_!;
      annotationLayer.source.changed.remove(this.validate);
      annotationLayer.dataSource.layer.dataSourcesChanged.remove(this.validate);
      this.reference_ = undefined;
      this.annotationLayer_ = undefined;
    }
  }

  private referenceChanged = (() => {
    this.validate();
    this.changed.dispatch();
  });

  private validate = (() => {
    const value = this.value_;
    if (value === undefined) return;
    const {annotationLayer_} = this;
    const {annotationStates} = this;
    if (annotationLayer_ !== undefined) {
      if (!annotationStates.states.includes(annotationLayer_)) {
        // Annotation layer containing selected annotation was removed.
        this.unbindReference();
        if (!annotationStates.isLoading) {
          this.value_ = undefined;
          this.changed.dispatch();
        }
        return;
      }
      // Existing reference is still valid.
      const reference = this.reference_!;
      let hasChange = false;
      if (reference.id !== value.id) {
        // Id changed.
        value.id = reference.id;
        hasChange = true;
      }
      const {dataSource} = annotationLayer_;
      if (dataSource.layer.dataSources[value.sourceIndex] !== dataSource) {
        value.sourceIndex = annotationLayer_.sourceIndex;
        hasChange = true;
      }
      if (hasChange) this.changed.dispatch();
      return;
    }
    const newAnnotationLayer = annotationStates.states.find(
        x => x.sourceIndex === value.sourceIndex &&
            (value.subsource === undefined || x.subsourceId === value.subsource));
    if (newAnnotationLayer === undefined) {
      if (!annotationStates.isLoading) {
        this.value_ = undefined;
        this.changed.dispatch();
      }
      return;
    }
    this.annotationLayer_ = newAnnotationLayer;
    const reference = this.reference_ = newAnnotationLayer!.source.getReference(value.id);
    reference.changed.add(this.referenceChanged);
    newAnnotationLayer.source.changed.add(this.validate);
    newAnnotationLayer.dataSource.layer.dataSourcesChanged.add(this.validate);
    this.changed.dispatch();
  });

  toJSON() {
    const value = this.value_;
    if (value === undefined) {
      return undefined;
    }
    let partIndex: number|undefined = value.partIndex;
    if (partIndex === 0) partIndex = undefined;
    let sourceIndex: number|undefined = value.sourceIndex;
    if (sourceIndex === 0) sourceIndex = undefined;
    return {id: value.id, partIndex, source: sourceIndex, subsource: value.subsource};
  }
  reset() {
    this.value = undefined;
  }
  restoreState(x: any) {
    if (x === undefined) {
      this.value = undefined;
      return;
    }
    if (typeof x === 'string') {
      this.value = {'id': x, 'partIndex': 0, sourceIndex: 0};
      return;
    }
    verifyObject(x);
    this.value = {
      id: verifyObjectProperty(x, 'id', verifyString),
      partIndex: verifyOptionalObjectProperty(x, 'partIndex', verifyInt),
      sourceIndex: verifyOptionalObjectProperty(x, 'source', verifyInt, 0),
      subsource: verifyOptionalObjectProperty(x, 'subsource', verifyString),
    };
  }
}

function makePointLink(
    chunkPosition: Float32Array, chunkTransform: ChunkTransformParameters,
    setViewPosition?: (layerPosition: Float32Array) => void) {
  const layerRank = chunkTransform.layerRank;
  const layerPosition = new Float32Array(layerRank);
  const paddedChunkPosition = new Float32Array(layerRank);
  paddedChunkPosition.set(chunkPosition);
  matrix.transformPoint(
      layerPosition, chunkTransform.chunkToLayerTransform, layerRank + 1, paddedChunkPosition,
      layerRank);
  const positionText = formatIntegerPoint(layerPosition);
  if (setViewPosition !== undefined) {
    const element = document.createElement('span');
    element.className = 'neuroglancer-voxel-coordinates-link';
    element.textContent = positionText;
    element.title = `Center view on coordinates ${positionText}.`;
    element.addEventListener('click', () => {
      setViewPosition(layerPosition);
    });
    return element;
  } else {
    return document.createTextNode(positionText);
  }
}

export function getPositionSummary(
    element: HTMLElement, annotation: Annotation, chunkTransform: ChunkTransformParameters,
    setViewPosition?: (layerPosition: Float32Array) => void) {
  const makePointLinkWithTransform = (point: Float32Array) =>
      makePointLink(point, chunkTransform, setViewPosition);

  switch (annotation.type) {
    case AnnotationType.AXIS_ALIGNED_BOUNDING_BOX:
    case AnnotationType.LINE:
      element.appendChild(makePointLinkWithTransform(annotation.pointA));
      element.appendChild(document.createTextNode('–'));
      element.appendChild(makePointLinkWithTransform(annotation.pointB));
      break;
    case AnnotationType.POINT:
      element.appendChild(makePointLinkWithTransform(annotation.point));
      break;
    case AnnotationType.ELLIPSOID:
      element.appendChild(makePointLinkWithTransform(annotation.center));
      const rank = chunkTransform.layerRank;
      const layerRadii = new Float32Array(rank);
      matrix.transformVector(
          layerRadii, chunkTransform.chunkToLayerTransform, rank + 1, annotation.radii, rank);
      element.appendChild(document.createTextNode('±' + formatIntegerBounds(layerRadii)));
      break;
  }
}

function getCenterPosition(center: Float32Array, annotation: Annotation) {
  switch (annotation.type) {
    case AnnotationType.AXIS_ALIGNED_BOUNDING_BOX:
    case AnnotationType.LINE:
      vector.add(center, annotation.pointA, annotation.pointB);
      vector.scale(center, center, 0.5);
      break;
    case AnnotationType.POINT:
      center.set(annotation.point);
      break;
    case AnnotationType.ELLIPSOID:
      center.set(annotation.center);
      break;
  }
}


function setLayerPosition(
    layer: UserLayer, chunkTransform: ChunkTransformParameters, layerPosition: Float32Array) {
  const {globalPosition} = layer.manager.root;
  const {localPosition} = layer;
  const {modelTransform} = chunkTransform;
  gatherUpdate(globalPosition.value, layerPosition, modelTransform.globalToRenderLayerDimensions);
  gatherUpdate(localPosition.value, layerPosition, modelTransform.localToRenderLayerDimensions);
  localPosition.changed.dispatch();
  globalPosition.changed.dispatch();
}

interface AnnotationLayerViewAttachedState {
  refCounted: RefCounted;
  listElements: Map<string, HTMLElement>;
  sublistContainer: HTMLElement;
}

export class AnnotationLayerView extends Tab {
  private previousSelectedId: string|undefined = undefined;
  private previousSelectedAnnotationLayerState: AnnotationLayerState|undefined = undefined;
  private previousHoverId: string|undefined = undefined;
  private previousHoverAnnotationLayerState: AnnotationLayerState|undefined = undefined;

  private listContainer = document.createElement('div');
  private updated = false;
  private mutableControls = document.createElement('div');
  private headerRow = document.createElement('div');

  get annotationStates() {
    return this.state.annotationStates;
  }

  private attachedAnnotationStates =
      new Map<AnnotationLayerState, AnnotationLayerViewAttachedState>();

  private updateAttachedAnnotationLayerStates() {
    const states = this.annotationStates.states;
    const {attachedAnnotationStates} = this;
    const newAttachedAnnotationStates =
        new Map<AnnotationLayerState, AnnotationLayerViewAttachedState>();
    for (const [state, info] of attachedAnnotationStates) {
      if (!states.includes(state)) {
        attachedAnnotationStates.delete(state);
        info.listElements.clear();
        info.refCounted.dispose();
      }
    }
    for (const state of states) {
      const info = attachedAnnotationStates.get(state);
      if (info !== undefined) {
        newAttachedAnnotationStates.set(state, info);
        continue;
      }
      const source = state.source;
      const refCounted = new RefCounted();
      // if (source instanceof AnnotationSource) {
        refCounted.registerDisposer(
            source.childAdded.add((annotation) => this.addAnnotationElement(annotation, state)));
        refCounted.registerDisposer(source.childUpdated.add(
            (annotation) => this.updateAnnotationElement(annotation, state)));
        refCounted.registerDisposer(source.childDeleted.add(
            (annotationId) => this.deleteAnnotationElement(annotationId, state)));
      // }
      refCounted.registerDisposer(state.transform.changed.add(this.forceUpdateView));
      const sublistContainer = document.createElement('div');
      sublistContainer.classList.add('neuroglancer-annotation-sublist');
      newAttachedAnnotationStates.set(
          state, {refCounted, listElements: new Map(), sublistContainer});
    }
    this.attachedAnnotationStates = newAttachedAnnotationStates;
    attachedAnnotationStates.clear();
    this.updateCoordinateSpace();
    this.forceUpdateView();
  }

  private forceUpdateView = () => {
    this.updated = false;
    this.updateView();
  };

  private globalDimensionIndices: number[] = [];
  private localDimensionIndices: number[] = [];
  private curCoordinateSpaceGeneration = -1;
  private prevCoordinateSpaceGeneration = -1;

  private updateCoordinateSpace() {
    const localCoordinateSpace = this.layer.localCoordinateSpace.value;
    const globalCoordinateSpace = this.layer.manager.root.coordinateSpace.value;
    const globalDimensionIndices: number[] = [];
    const localDimensionIndices: number[] = [];
    for (let globalDim = 0, globalRank = globalCoordinateSpace.rank; globalDim < globalRank;
         ++globalDim) {
      if (this.annotationStates.states.some(state => {
            const transform = state.transform.value;
            if (transform.error !== undefined) return false;
            return transform.globalToRenderLayerDimensions[globalDim] !== -1;
          })) {
        globalDimensionIndices.push(globalDim);
      }
    }
    for (let localDim = 0, localRank = localCoordinateSpace.rank; localDim < localRank;
         ++localDim) {
      if (this.annotationStates.states.some(state => {
            const transform = state.transform.value;
            if (transform.error !== undefined) return false;
            return transform.localToRenderLayerDimensions[localDim] !== -1;
          })) {
        localDimensionIndices.push(localDim);
      }
    }
    if (!arraysEqual(globalDimensionIndices, this.globalDimensionIndices) ||
        !arraysEqual(localDimensionIndices, this.localDimensionIndices)) {
      this.localDimensionIndices = localDimensionIndices;
      this.globalDimensionIndices = globalDimensionIndices;
      ++this.curCoordinateSpaceGeneration;
    }
  }

  constructor(
      public layer: Borrowed<UserLayerWithAnnotations>,
      public state: Owned<SelectedAnnotationState>, public displayState: AnnotationDisplayState) {
    super();
    this.element.classList.add('neuroglancer-annotation-layer-view');
    this.listContainer.classList.add('neuroglancer-annotation-list');
    this.registerDisposer(state);
    this.registerDisposer(this.visibility.changed.add(() => this.updateView()));
    this.registerDisposer(
        state.annotationStates.changed.add(() => this.updateAttachedAnnotationLayerStates()));
    this.headerRow.classList.add('neuroglancer-annotation-list-header');

    const toolbox = document.createElement('div');
    toolbox.className = 'neuroglancer-annotation-toolbox';

    layer.initializeAnnotationLayerViewTab(this);
<<<<<<< HEAD
    {
      const widget = this.registerDisposer(new RangeWidget(this.displayState.fillOpacity));
      widget.promptElement.textContent = 'Fill opacity';
      this.element.appendChild(widget.element);
    }

    {
      const widget = this.registerDisposer(new RangeWidget(this.displayState.pointRadius, {min: 5, max: 20, step: 1}));
      widget.promptElement.textContent = 'Point radius';
      this.element.appendChild(widget.element);
    }

=======
>>>>>>> 6ff9706f
    const colorPicker = this.registerDisposer(new ColorWidget(this.displayState.color));
    colorPicker.element.title = 'Change annotation display color';
    this.registerDisposer(new ElementVisibilityFromTrackableBoolean(
        makeCachedLazyDerivedWatchableValue(
            shader => shader.match(/\bdefaultColor\b/) !== null,
            displayState.shaderControls.processedFragmentMain),
        colorPicker.element));
    toolbox.appendChild(colorPicker.element);
    const {mutableControls} = this;
    const pointButton = makeIcon({
      text: getAnnotationTypeHandler(AnnotationType.POINT).icon,
      title: 'Annotate point',
      onClick: () => {
        this.layer.tool.value = new PlacePointTool(this.layer, {});
      },
    });
    mutableControls.appendChild(pointButton);

    const boundingBoxButton = makeIcon({
      text: getAnnotationTypeHandler(AnnotationType.AXIS_ALIGNED_BOUNDING_BOX).icon,
      title: 'Annotate bounding box',
      onClick: () => {
        this.layer.tool.value = new PlaceBoundingBoxTool(this.layer, {});
      },
    });
    mutableControls.appendChild(boundingBoxButton);

    const lineButton = makeIcon({
      text: getAnnotationTypeHandler(AnnotationType.LINE).icon,
      title: 'Annotate line',
      onClick: () => {
        this.layer.tool.value = new PlaceLineTool(this.layer, {});
      },
    });
    mutableControls.appendChild(lineButton);

    const ellipsoidButton = makeIcon({
      text: getAnnotationTypeHandler(AnnotationType.ELLIPSOID).icon,
      title: 'Annotate ellipsoid',
      onClick: () => {
        this.layer.tool.value = new PlaceEllipsoidTool(this.layer, {});
      },
    });
    mutableControls.appendChild(ellipsoidButton);
    toolbox.appendChild(mutableControls);
    this.element.appendChild(toolbox);

    this.element.appendChild(this.listContainer);
    this.listContainer.addEventListener('mouseleave', () => {
      this.displayState.hoverState.value = undefined;
    });
    this.registerDisposer(this.displayState.hoverState.changed.add(() => this.updateHoverView()));
    this.registerDisposer(this.state.changed.add(() => this.updateSelectionView()));
    this.registerDisposer(this.layer.localCoordinateSpace.changed.add(() => {
      this.updateCoordinateSpace();
      this.updateView();
    }));
    this.registerDisposer(this.layer.manager.root.coordinateSpace.changed.add(() => {
      this.updateCoordinateSpace();
      this.updateView();
    }));
    this.updateCoordinateSpace();
    this.updateAttachedAnnotationLayerStates();
  }

  private clearSelectionClass() {
    const {previousSelectedAnnotationLayerState, previousSelectedId} = this;
    if (previousSelectedAnnotationLayerState !== undefined) {
      this.previousSelectedAnnotationLayerState = undefined;
      this.previousSelectedId = undefined;
      const attached = this.attachedAnnotationStates.get(previousSelectedAnnotationLayerState);
      if (attached === undefined) return;
      const element = attached.listElements.get(previousSelectedId!);
      if (element !== undefined) {
        element.classList.remove('neuroglancer-annotation-selected');
      }
    }
  }

  private clearHoverClass() {
    const {previousHoverId, previousHoverAnnotationLayerState} = this;
    if (previousHoverAnnotationLayerState !== undefined) {
      this.previousHoverAnnotationLayerState = undefined;
      this.previousHoverId = undefined;
      const attached = this.attachedAnnotationStates.get(previousHoverAnnotationLayerState);
      if (attached === undefined) return;
      const element = attached.listElements.get(previousHoverId!);
      if (element !== undefined) {
        element.classList.remove('neuroglancer-annotation-hover');
      }
    }
  }

  private updateSelectionView() {
    const selectedValue = this.state.value;
    let newSelectedId: string|undefined;
    let newSelectedAnnotationLayerState: AnnotationLayerState|undefined;
    if (selectedValue !== undefined) {
      newSelectedId = selectedValue.id;
      newSelectedAnnotationLayerState = this.state.selectedAnnotationLayer;
    }
    const {previousSelectedId, previousSelectedAnnotationLayerState} = this;
    if (newSelectedId === previousSelectedId &&
        previousSelectedAnnotationLayerState === newSelectedAnnotationLayerState) {
      return;
    }
    this.clearSelectionClass();
    this.previousSelectedId = newSelectedId;
    this.previousSelectedAnnotationLayerState = newSelectedAnnotationLayerState;
    if (newSelectedId === undefined) return;
    const attached = this.attachedAnnotationStates.get(newSelectedAnnotationLayerState!);
    if (attached === undefined) return;
    const element = attached.listElements.get(newSelectedId);
    if (element === undefined) return;
    element.classList.add('neuroglancer-annotation-selected');
    element.scrollIntoView();
  }

  private updateHoverView() {
    const selectedValue = this.displayState.hoverState.value;
    let newHoverId: string|undefined;
    let newAnnotationLayerState: AnnotationLayerState|undefined;
    if (selectedValue !== undefined) {
      newHoverId = selectedValue.id;
      newAnnotationLayerState = selectedValue.annotationLayerState;
    }
    const {previousHoverId, previousHoverAnnotationLayerState} = this;
    if (newHoverId === previousHoverId &&
        newAnnotationLayerState === previousHoverAnnotationLayerState) {
      return;
    }
    this.clearHoverClass();
    this.previousHoverId = newHoverId;
    this.previousHoverAnnotationLayerState = newAnnotationLayerState;
    if (newHoverId === undefined) return;
    const attached = this.attachedAnnotationStates.get(newAnnotationLayerState!);
    if (attached === undefined) return;
    const element = attached.listElements.get(newHoverId);
    if (element === undefined) return;
    element.classList.add('neuroglancer-annotation-hover');
  }

  private updateView() {
    if (!this.visible) {
      return;
    }
    if (this.curCoordinateSpaceGeneration !== this.prevCoordinateSpaceGeneration) {
      this.updated = false;
      const {headerRow} = this;
      const symbolPlaceholder = document.createElement('div');
      symbolPlaceholder.style.gridColumn = `symbol`;

      const deletePlaceholder = document.createElement('div');
      deletePlaceholder.style.gridColumn = `delete`;

      removeChildren(headerRow);
      headerRow.appendChild(symbolPlaceholder);
      let i = 0;
      const addDimension = (coordinateSpace: CoordinateSpace, dimIndex: number) => {
        const dimWidget = document.createElement('div');
        dimWidget.classList.add('neuroglancer-annotations-view-dimension');
        const name = document.createElement('span');
        name.classList.add('neuroglancer-annotations-view-dimension-name');
        name.textContent = coordinateSpace.names[dimIndex];
        const scale = document.createElement('scale');
        scale.classList.add('neuroglancer-annotations-view-dimension-scale');
        scale.textContent = formatScaleWithUnitAsString(
            coordinateSpace.scales[dimIndex], coordinateSpace.units[dimIndex], {precision: 2});
        dimWidget.appendChild(name);
        dimWidget.appendChild(scale);
        dimWidget.style.gridColumn = `dim ${i + 1}`;
        ++i;
        headerRow.appendChild(dimWidget);
      };
      const globalCoordinateSpace = this.layer.manager.root.coordinateSpace.value;
      for (const globalDim of this.globalDimensionIndices) {
        addDimension(globalCoordinateSpace, globalDim);
      }
      const localCoordinateSpace = this.layer.localCoordinateSpace.value;
      for (const localDim of this.localDimensionIndices) {
        addDimension(localCoordinateSpace, localDim);
      }
      headerRow.appendChild(deletePlaceholder);
      this.listContainer.style.gridTemplateColumns =
          `[symbol] min-content repeat(${i}, [dim] min-content) [delete] min-content`;
      this.prevCoordinateSpaceGeneration = this.curCoordinateSpaceGeneration;
    }
    if (this.updated) {
      return;
    }

    let isMutable = false;
    const self = this;
    function* sublistContainers() {
      yield self.headerRow;
      for (const [state, {sublistContainer, listElements}] of self.attachedAnnotationStates) {
        if (!state.source.readonly) isMutable = true;
        removeChildren(sublistContainer);
        listElements.clear();
        if (state.chunkTransform.value.error !== undefined) continue;
        for (const annotation of state.source) {
          sublistContainer.appendChild(self.makeAnnotationListElement(annotation, state));
        }
        yield sublistContainer;
      }
    }
    updateChildren(this.listContainer, sublistContainers());
    this.mutableControls.style.display = isMutable ? 'contents' : 'none';
    this.resetOnUpdate();
  }

  private addAnnotationElement(annotation: Annotation, state: AnnotationLayerState) {
    if (!this.visible) {
      this.updated = false;
      return;
    }
    if (!this.updated) {
      this.updateView();
      return;
    }
    const info = this.attachedAnnotationStates.get(state);
    if (info !== undefined) {
      info.sublistContainer.appendChild(this.makeAnnotationListElement(annotation, state));
    }
    this.resetOnUpdate();
  }

  private updateAnnotationElement(annotation: Annotation, state: AnnotationLayerState) {
    if (!this.visible) {
      this.updated = false;
      return;
    }
    if (!this.updated) {
      this.updateView();
      return;
    }
    const info = this.attachedAnnotationStates.get(state);
    if (info !== undefined) {
      const {listElements} = info;
      const element = listElements.get(annotation.id);
      if (element !== undefined) {
        const newElement = this.makeAnnotationListElement(annotation, state);
        info.sublistContainer.replaceChild(newElement, element);
        listElements.set(annotation.id, newElement);
      }
    }
    this.resetOnUpdate();
  }

  private deleteAnnotationElement(annotationId: string, state: AnnotationLayerState) {
    if (!this.visible) {
      this.updated = false;
      return;
    }
    if (!this.updated) {
      this.updateView();
      return;
    }
    const attached = this.attachedAnnotationStates.get(state);
    if (attached !== undefined) {
      let element = attached.listElements.get(annotationId);
      if (element !== undefined) {
        removeFromParent(element);
        attached.listElements.delete(annotationId);
      }
    }
    this.resetOnUpdate();
  }

  clearAnnotationListElements() {
    // removeChildren(this.annotationListContainer);
    // this.annotationListElements.clear()
  }

  private resetOnUpdate() {
    this.clearHoverClass();
    this.clearSelectionClass();
    this.updated = true;
    this.updateHoverView();
    this.updateSelectionView();
  }

  private makeAnnotationListElement(annotation: Annotation, state: AnnotationLayerState) {
    const chunkTransform = state.chunkTransform.value as ChunkTransformParameters;
    const element = document.createElement('div');
    element.classList.add('neuroglancer-annotation-list-entry');
    element.title = 'Click to select, right click to recenter view.';

    const icon = document.createElement('div');
    icon.className = 'neuroglancer-annotation-icon';
    icon.textContent = getAnnotationTypeHandler(annotation.type).icon;
    icon.classList.add('neuroglancer-annotation-list-entry-highlight');
    element.appendChild(icon);

    let deleteButton: HTMLElement|undefined;

    const maybeAddDeleteButton = () => {
      if (state.source.readonly) return;
      if (deleteButton !== undefined) return;
      deleteButton = makeDeleteButton({
        title: 'Delete annotation',
        onClick: () => {
          const ref = state.source.getReference(annotation.id);
          try {
            state.source.delete(ref);
          } finally {
            ref.dispose();
          }
        },
      });
      deleteButton.classList.add('neuroglancer-annotation-list-entry-delete');
      element.appendChild(deleteButton);
    };

    let numRows = 0;
    const {layerRank} = chunkTransform;
    const paddedChunkPosition = new Float32Array(layerRank);
    const addPositionRow = (chunkPosition: Float32Array, isVector = false) => {
      ++numRows;
      const position = document.createElement('div');
      position.className = 'neuroglancer-annotation-position';
      element.appendChild(position);
      paddedChunkPosition.set(chunkPosition);
      const layerPosition = new Float32Array(layerRank);
      (isVector ? matrix.transformVector : matrix.transformPoint)(
          layerPosition, chunkTransform.chunkToLayerTransform, layerRank + 1, paddedChunkPosition,
          layerRank);
      let i = 0;
      const addDims =
          (viewDimensionIndices: readonly number[], layerDimensionIndices: readonly number[]) => {
            for (const viewDim of viewDimensionIndices) {
              const layerDim = layerDimensionIndices[viewDim];
              if (layerDim !== -1) {
                const coord = Math.floor(layerPosition[layerDim]);
                const coordElement = document.createElement('div');
                coordElement.textContent = coord.toString();
                coordElement.classList.add('neuroglancer-annotation-coordinate');
                coordElement.classList.add('neuroglancer-annotation-list-entry-highlight');
                coordElement.style.gridColumn = `dim ${i + 1}`;
                position.appendChild(coordElement);
              }
              ++i;
            }
          };
      addDims(
          this.globalDimensionIndices, chunkTransform.modelTransform.globalToRenderLayerDimensions);
      addDims(
          this.localDimensionIndices, chunkTransform.modelTransform.localToRenderLayerDimensions);
      maybeAddDeleteButton();
    };
    switch (annotation.type) {
      case AnnotationType.POINT:
        addPositionRow(annotation.point);
        break;
      case AnnotationType.AXIS_ALIGNED_BOUNDING_BOX:
      case AnnotationType.LINE:
        addPositionRow(annotation.pointA);
        addPositionRow(annotation.pointB);
        break;
      case AnnotationType.ELLIPSOID:
        addPositionRow(annotation.center);
        addPositionRow(annotation.radii, /*isVector=*/ true);
        break;
    }

    if (annotation.description) {
      ++numRows;
      const description = document.createElement('div');
      description.classList.add('neuroglancer-annotation-description');
      description.classList.add('neuroglancer-annotation-list-entry-highlight');
      description.textContent = annotation.description;
      element.appendChild(description);
    }
    icon.style.gridRow = `span ${numRows}`;
    if (deleteButton !== undefined) {
      deleteButton.style.gridRow = `span ${numRows}`;
    }


    const info = this.attachedAnnotationStates.get(state)!;
    info.listElements.set(annotation.id, element);
    element.addEventListener('mouseenter', () => {
      this.displayState.hoverState.value = {
        id: annotation.id,
        partIndex: 0,
        annotationLayerState: state,
      };
    });
    element.addEventListener('click', () => {
      this.state.value = {
        id: annotation.id,
        partIndex: 0,
        sourceIndex: state.sourceIndex,
        subsource: state.subsourceId
      };
    });

    element.addEventListener('mouseup', (event: MouseEvent) => {
      if (event.button === 2) {
        const {layerRank} = chunkTransform;
        const chunkPosition = new Float32Array(layerRank);
        const layerPosition = new Float32Array(layerRank);
        getCenterPosition(chunkPosition, annotation);
        matrix.transformPoint(
            layerPosition, chunkTransform.chunkToLayerTransform, layerRank + 1, chunkPosition,
            layerRank);
        setLayerPosition(this.layer, chunkTransform, layerPosition);
      }
    });

    return element;
  }
}

export class AnnotationDetailsTab extends Tab {
  private valid = false;
  private mouseEntered = false;
  private viewDisposer: RefCounted|undefined = undefined;

  disposed() {
    const {viewDisposer} = this;
    if (viewDisposer !== undefined) {
      viewDisposer.dispose();
      this.viewDisposer = undefined;
    }
    super.disposed();
  }
  constructor(
      public state: Owned<SelectedAnnotationState>, public displayState: AnnotationDisplayState,
      public setLayerPosition:
          (layerPosition: Float32Array, annotationLayerState: AnnotationLayerState) => void) {
    super();
    this.element.classList.add('neuroglancer-annotation-details');
    this.registerDisposer(state);
    this.registerDisposer(this.state.changed.add(() => {
      this.valid = false;
      this.updateView();
    }));
    this.registerDisposer(this.visibility.changed.add(() => this.updateView()));
    this.state.changed.add(() => {
      this.valid = false;
      this.updateView();
    });
    this.element.addEventListener('mouseenter', () => {
      this.mouseEntered = true;
      const selected = this.state.value;
      const annotationLayerState = this.state.selectedAnnotationLayer;
      this.displayState.hoverState.value =
          (annotationLayerState !== undefined && selected !== undefined) ?
          {id: selected.id, partIndex: selected.partIndex || 0, annotationLayerState} :
          undefined;
    });
    this.element.addEventListener('mouseleave', () => {
      this.mouseEntered = false;
      this.displayState.hoverState.value = undefined;
    });
    this.updateView();
  }

  private updateView() {
    if (!this.visible) {
      this.element.style.display = 'none';
      return;
    }
    this.element.style.display = null;
    if (this.valid) {
      return;
    }
    const {element} = this;
    removeChildren(element);
    this.valid = true;
    const {reference} = this.state;
    if (reference === undefined) {
      return;
    }
    const value = this.state.value!;
    const annotation = reference.value;
    if (annotation == null) {
      return;
    }
    const annotationLayer = this.state.selectedAnnotationLayer!;
    if (this.mouseEntered) {
      this.displayState.hoverState.value = {
        id: value.id,
        partIndex: value.partIndex || 0,
        annotationLayerState: annotationLayer
      };
    }

    const handler = getAnnotationTypeHandler(annotation.type);

    const title = document.createElement('div');
    title.className = 'neuroglancer-annotation-details-title';

    const icon = document.createElement('div');
    icon.className = 'neuroglancer-annotation-details-icon';
    icon.textContent = handler.icon;

    const titleText = document.createElement('div');
    titleText.className = 'neuroglancer-annotation-details-title-text';
    titleText.textContent = `${handler.description}`;
    title.appendChild(icon);
    title.appendChild(titleText);

    if (!annotationLayer.source.readonly) {
      title.appendChild(makeDeleteButton({
        title: 'Delete annotation',
        onClick: () => {
          const ref = annotationLayer.source.getReference(value.id);
          try {
            annotationLayer.source.delete(ref);
          } finally {
            ref.dispose();
          }
        }
      }));
    }

    const closeButton = makeCloseButton();
    closeButton.title = 'Hide annotation details';
    closeButton.addEventListener('click', () => {
      this.state.value = undefined;
    });
    title.appendChild(closeButton);

    element.appendChild(title);

    const chunkTransform = annotationLayer.chunkTransform.value;
    if (chunkTransform.error === undefined) {
      const position = document.createElement('div');
      position.className = 'neuroglancer-annotation-details-position';
      getPositionSummary(
          position, annotation, chunkTransform,
          layerPosition => this.setLayerPosition(layerPosition, annotationLayer));
      element.appendChild(position);
    }

    // if (annotation.type === AnnotationType.AXIS_ALIGNED_BOUNDING_BOX) {
    //   const volume = document.createElement('div');
    //   volume.className = 'neuroglancer-annotation-details-volume';
    //   volume.textContent = formatBoundingBoxVolume(annotation.pointA, annotation.pointB,
    //   objectToGlobal); element.appendChild(volume);

    //   // FIXME: only do this if it is axis aligned
    //   const spatialOffset = transformVectorByMat4(
    //       tempVec3, vec3.subtract(tempVec3, annotation.pointA, annotation.pointB),
    //       objectToGlobal);
    //   const voxelVolume = document.createElement('div');
    //   voxelVolume.className = 'neuroglancer-annotation-details-volume-in-voxels';
    //   const voxelOffset = vec3.divide(tempVec3, spatialOffset, coordinateSpace!.scales as any);
    //   // FIXME voxelVolume.textContent = `${formatIntegerBounds(voxelOffset as vec3)}`;
    //   element.appendChild(voxelVolume);
    // } else if (annotation.type === AnnotationType.LINE) {
    //   const spatialOffset = transformVectorByMat4(
    //       tempVec3, vec3.subtract(tempVec3, annotation.pointA, annotation.pointB),
    //       objectToGlobal);
    //   const length = document.createElement('div');
    //   length.className = 'neuroglancer-annotation-details-length';
    //   const spatialLengthText = formatLength(vec3.length(spatialOffset));
    //   let voxelLengthText = '';
    //   if (coordinateSpace !== undefined) {
    //     const voxelLength = vec3.length(
    //         vec3.divide(tempVec3, spatialOffset, coordinateSpace.scales as any) as vec3); //
    //         FIXME
    //     voxelLengthText = `, ${Math.round(voxelLength)} vx`;
    //   }
    //   length.textContent = spatialLengthText + voxelLengthText;
    //   element.appendChild(length);
    // }

    let {viewDisposer} = this;
    if (viewDisposer !== undefined) {
      viewDisposer.dispose();
    }
    viewDisposer = this.viewDisposer = new RefCounted();

    const {relationships, properties} = annotationLayer.source;
    for (let i = 0, count = relationships.length; i < count; ++i) {
      const widget = viewDisposer.registerDisposer(
          new AnnotationSegmentListWidget(reference, annotationLayer, i));
      const label = document.createElement('label');
      const idElement = document.createElement('span');
      idElement.classList.add('neuroglancer-annotation-relationship-label');
      idElement.textContent = relationships[i];
      label.appendChild(idElement);
      label.appendChild(widget.element);
      element.appendChild(label);
    }

    for (let i = 0, count = properties.length; i < count; ++i) {
      const property = properties[i];
      const label = document.createElement('label');
      const idElement = document.createElement('span');
      idElement.classList.add('neuroglancer-annotation-property-label');
      idElement.textContent = property.identifier;
      label.appendChild(idElement);
      const {description} = property;
      if (description !== undefined) {
        label.title = description;
      }
      const value = annotation.properties[i];
      const valueElement = document.createElement('span');
      valueElement.classList.add('neuroglancer-annotation-property-value');
      valueElement.textContent = value.toString();
      label.appendChild(valueElement);
      element.appendChild(label);
    }

    if (!annotationLayer.source.readonly || annotation.description) {
      const description = document.createElement('textarea');
      description.value = annotation.description || '';
      description.rows = 3;
      description.className = 'neuroglancer-annotation-details-description';
      description.placeholder = 'Description';
      if (annotationLayer.source.readonly) {
        description.readOnly = true;
      } else {
        description.addEventListener('change', () => {
          const x = description.value;
          annotationLayer.source.update(reference, {...annotation, description: x ? x : undefined});
          annotationLayer.source.commit(reference);
        });
      }
      element.appendChild(description);
    }
<<<<<<< HEAD
    if (segmentListWidget === undefined) {
      this.segmentListWidget = segmentListWidget =
          this.registerDisposer(new AnnotationSegmentListWidget(reference, annotationLayer));
    }
    element.appendChild(segmentListWidget.element);

    let widget = null;

    if (annotation.type === AnnotationType.POINT) {
      if (annotationLayer.source instanceof MultiscaleAnnotationSource) {
        if (annotationLayer.source.makeEditWidget) {
          widget = annotationLayer.source.makeEditWidget(reference);
        }
      }
    }

    if (widget) {
      element.appendChild(widget);
    } else {
      const description = document.createElement('textarea');
      description.value = annotation.description || '';
      description.rows = 3;
      description.className = 'neuroglancer-annotation-details-description';
      description.placeholder = 'Description';
      if (annotationLayer.source.readonly) {
        description.readOnly = true;
      } else {
        description.addEventListener('change', () => {
          const x = description.value;
          annotationLayer.source.update(reference, { ...annotation, description: x ? x : undefined });
          annotationLayer.source.commit(reference);
        });
      }
      element.appendChild(description);
    }
=======
>>>>>>> 6ff9706f
  }
}

export class AnnotationTab extends Tab {
  private layerView = this.registerDisposer(
      new AnnotationLayerView(this.layer, this.state.addRef(), this.layer.annotationDisplayState));
  private detailsTab = this.registerDisposer(new AnnotationDetailsTab(
      this.state, this.layer.annotationDisplayState,
      (layerPosition, state) => setLayerPosition(
          this.layer, state.chunkTransform.value as ChunkTransformParameters, layerPosition)));
  constructor(
      public layer: Borrowed<UserLayerWithAnnotations>,
      public state: Owned<SelectedAnnotationState>) {
    super();
    this.registerDisposer(state);
    const {element} = this;
    element.classList.add('neuroglancer-annotations-tab');
    element.appendChild(this.layerView.element);
    element.appendChild(this.detailsTab.element);
    const updateDetailsVisibility = () => {
      this.detailsTab.visibility.value = this.state.validValue !== undefined && this.visible ?
          WatchableVisibilityPriority.VISIBLE :
          WatchableVisibilityPriority.IGNORED;
    };
    this.registerDisposer(this.state.changed.add(updateDetailsVisibility));
    this.registerDisposer(this.visibility.changed.add(updateDetailsVisibility));
  }
}

function getSelectedAssociatedSegments(annotationLayer: AnnotationLayerState) {
  let segments: Uint64[][] = [];
  const {relationships} = annotationLayer.source;
  const {relationshipStates} = annotationLayer.displayState;
  for (let i = 0, count = relationships.length; i < count; ++i) {
    const segmentationState = relationshipStates.get(relationships[i]).segmentationState.value;
    if (segmentationState != null) {
      if (segmentationState.segmentSelectionState.hasSelectedSegment) {
        segments[i] = [segmentationState.segmentSelectionState.selectedSegment.clone()];
        continue;
      }
    }
    segments[i] = [];
  }
  return segments;
}

abstract class PlaceAnnotationTool extends Tool {
  group: string;
  annotationDescription: string|undefined;
  constructor(public layer: UserLayerWithAnnotations, options: any) {
    super();
    this.annotationDescription = verifyObjectProperty(options, 'description', verifyOptionalString);
  }

  get annotationLayer(): AnnotationLayerState|undefined {
    for (const state of this.layer.annotationStates.states) {
      if (!state.source.readonly) return state;
    }
    return undefined;
  }
}

const ANNOTATE_POINT_TOOL_ID = 'annotatePoint';
const ANNOTATE_LINE_TOOL_ID = 'annotateLine';
const ANNOTATE_BOUNDING_BOX_TOOL_ID = 'annotateBoundingBox';
const ANNOTATE_ELLIPSOID_TOOL_ID = 'annotateSphere';

export class PlacePointTool extends PlaceAnnotationTool {
  constructor(layer: UserLayerWithAnnotations, options: any) {
    super(layer, options);
  }

  trigger(mouseState: MouseSelectionState) {
    const {annotationLayer} = this;
    if (annotationLayer === undefined) {
      // Not yet ready.
      return;
    }
    if (mouseState.active) {
      const point = getMousePositionInAnnotationCoordinates(mouseState, annotationLayer);
      if (point === undefined) return;
      const annotation: Annotation = {
        id: '',
        description: '',
        relatedSegments: getSelectedAssociatedSegments(annotationLayer),
        point,
        type: AnnotationType.POINT,
        properties: annotationLayer.source.properties.map(x => x.default),
      };
      const reference = annotationLayer.source.add(annotation, /*commit=*/ true);
      this.layer.selectedAnnotation.value = {
        id: reference.id,
        sourceIndex: annotationLayer.sourceIndex,
        subsource: annotationLayer.subsourceId
      };
      reference.dispose();
    }
  }

  get description() {
    return `annotate point`;
  }

  toJSON() {
    return ANNOTATE_POINT_TOOL_ID;
  }
}

function getMousePositionInAnnotationCoordinates(
    mouseState: MouseSelectionState, annotationLayer: AnnotationLayerState): Float32Array|
    undefined {
  const chunkTransform = annotationLayer.chunkTransform.value;
  if (chunkTransform.error !== undefined) return undefined;
  const chunkPosition = new Float32Array(chunkTransform.modelTransform.unpaddedRank);
  if (!getChunkPositionFromCombinedGlobalLocalPositions(
          chunkPosition, mouseState.position, annotationLayer.localPosition.value,
          chunkTransform.layerRank, chunkTransform.combinedGlobalLocalToChunkTransform)) {
    return undefined;
  }
  return chunkPosition;
}

abstract class TwoStepAnnotationTool extends PlaceAnnotationTool {
  inProgressAnnotation:
      {annotationLayer: AnnotationLayerState, reference: AnnotationReference, disposer: () => void}|
      undefined;

  abstract getInitialAnnotation(
      mouseState: MouseSelectionState, annotationLayer: AnnotationLayerState): Annotation;
  abstract getUpdatedAnnotation(
      oldAnnotation: Annotation, mouseState: MouseSelectionState,
      annotationLayer: AnnotationLayerState): Annotation;

  trigger(mouseState: MouseSelectionState) {
    const {annotationLayer} = this;
    if (annotationLayer === undefined) {
      // Not yet ready.
      return;
    }
    if (mouseState.active) {
      const updatePointB = () => {
        const state = this.inProgressAnnotation!;
        const reference = state.reference;
        const newAnnotation =
            this.getUpdatedAnnotation(reference.value!, mouseState, annotationLayer);
        state.annotationLayer.source.update(reference, newAnnotation);
        this.layer.selectedAnnotation.value = {
          id: reference.id,
          sourceIndex: annotationLayer.sourceIndex,
          subsource: annotationLayer.subsourceId
        };
      };

      if (this.inProgressAnnotation === undefined) {
        const reference = annotationLayer.source.add(
            this.getInitialAnnotation(mouseState, annotationLayer), /*commit=*/ false);
        this.layer.selectedAnnotation.value = {
          id: reference.id,
          sourceIndex: annotationLayer.sourceIndex,
          subsource: annotationLayer.subsourceId,
        };
        const mouseDisposer = mouseState.changed.add(updatePointB);
        const disposer = () => {
          mouseDisposer();
          reference.dispose();
        };
        this.inProgressAnnotation = {
          annotationLayer,
          reference,
          disposer,
        };
      } else {
        updatePointB();
        this.inProgressAnnotation.annotationLayer.source.commit(
            this.inProgressAnnotation.reference);
        this.inProgressAnnotation.disposer();
        this.inProgressAnnotation = undefined;
      }
    }
  }

  disposed() {
    this.deactivate();
    super.disposed();
  }

  deactivate() {
    if (this.inProgressAnnotation !== undefined) {
      this.inProgressAnnotation.annotationLayer.source.delete(this.inProgressAnnotation.reference);
      this.inProgressAnnotation.disposer();
      this.inProgressAnnotation = undefined;
    }
  }
}


abstract class PlaceTwoCornerAnnotationTool extends TwoStepAnnotationTool {
  annotationType: AnnotationType.LINE|AnnotationType.AXIS_ALIGNED_BOUNDING_BOX;

  getInitialAnnotation(mouseState: MouseSelectionState, annotationLayer: AnnotationLayerState):
      Annotation {
    const point = getMousePositionInAnnotationCoordinates(mouseState, annotationLayer);
    return <AxisAlignedBoundingBox|Line>{
      id: '',
      type: this.annotationType,
      description: '',
      pointA: point,
      pointB: point,
      properties: annotationLayer.source.properties.map(x => x.default),
    };
  }

  getUpdatedAnnotation(
      oldAnnotation: AxisAlignedBoundingBox|Line, mouseState: MouseSelectionState,
      annotationLayer: AnnotationLayerState): Annotation {
    const point = getMousePositionInAnnotationCoordinates(mouseState, annotationLayer);
    if (point === undefined) return oldAnnotation;
    return {...oldAnnotation, pointB: point};
  }
}

export class PlaceBoundingBoxTool extends PlaceTwoCornerAnnotationTool {
  get description() {
    return `annotate bounding box`;
  }

  toJSON() {
    return ANNOTATE_BOUNDING_BOX_TOOL_ID;
  }
}
PlaceBoundingBoxTool.prototype.annotationType = AnnotationType.AXIS_ALIGNED_BOUNDING_BOX;

export class PlaceLineTool extends PlaceTwoCornerAnnotationTool {
  get description() {
    return `annotate line`;
  }

  private initialRelationships: Uint64[][]|undefined;

  getInitialAnnotation(mouseState: MouseSelectionState, annotationLayer: AnnotationLayerState):
      Annotation {
    const result = super.getInitialAnnotation(mouseState, annotationLayer);
    this.initialRelationships = result.relatedSegments =
        getSelectedAssociatedSegments(annotationLayer);
    return result;
  }

  getUpdatedAnnotation(
      oldAnnotation: Line|AxisAlignedBoundingBox, mouseState: MouseSelectionState,
      annotationLayer: AnnotationLayerState) {
    const result = super.getUpdatedAnnotation(oldAnnotation, mouseState, annotationLayer);
    const initialRelationships = this.initialRelationships;
    const newRelationships = getSelectedAssociatedSegments(annotationLayer);
    if (initialRelationships === undefined) {
      result.relatedSegments = newRelationships;
    } else {
      result.relatedSegments = Array.from(newRelationships, (newSegments, i) => {
        const initialSegments = initialRelationships[i];
        newSegments =
            newSegments.filter(x => initialSegments.findIndex(y => Uint64.equal(x, y)) === -1);
        return [...initialSegments, ...newSegments];
      });
    }
    return result;
  }

  toJSON() {
    return ANNOTATE_LINE_TOOL_ID;
  }
}
PlaceLineTool.prototype.annotationType = AnnotationType.LINE;

class PlaceEllipsoidTool extends TwoStepAnnotationTool {
  getInitialAnnotation(mouseState: MouseSelectionState, annotationLayer: AnnotationLayerState):
      Annotation {
    const point = getMousePositionInAnnotationCoordinates(mouseState, annotationLayer);

    return <Ellipsoid>{
      type: AnnotationType.ELLIPSOID,
      id: '',
      description: '',
      segments: getSelectedAssociatedSegments(annotationLayer),
      center: point,
      radii: vec3.fromValues(0, 0, 0),
      properties: annotationLayer.source.properties.map(x => x.default),
    };
  }

  getUpdatedAnnotation(
      oldAnnotation: Ellipsoid, mouseState: MouseSelectionState,
      annotationLayer: AnnotationLayerState) {
    const radii = getMousePositionInAnnotationCoordinates(mouseState, annotationLayer);
    if (radii === undefined) return oldAnnotation;
    const center = oldAnnotation.center;
    const rank = center.length;
    for (let i = 0; i < rank; ++i) {
      radii[i] = Math.abs(center[i] - radii[i]);
    }
    return <Ellipsoid>{
      ...oldAnnotation,
      radii,
    };
  }
  get description() {
    return `annotate ellipsoid`;
  }

  toJSON() {
    return ANNOTATE_ELLIPSOID_TOOL_ID;
  }
}

registerTool(
    ANNOTATE_POINT_TOOL_ID,
    (layer, options) => new PlacePointTool(<UserLayerWithAnnotations>layer, options));
registerTool(
    ANNOTATE_BOUNDING_BOX_TOOL_ID,
    (layer, options) => new PlaceBoundingBoxTool(<UserLayerWithAnnotations>layer, options));
registerTool(
    ANNOTATE_LINE_TOOL_ID,
    (layer, options) => new PlaceLineTool(<UserLayerWithAnnotations>layer, options));
registerTool(
    ANNOTATE_ELLIPSOID_TOOL_ID,
    (layer, options) => new PlaceEllipsoidTool(<UserLayerWithAnnotations>layer, options));

export interface UserLayerWithAnnotations extends UserLayer {
  selectedAnnotation: SelectedAnnotationState;
  annotationDisplayState: AnnotationDisplayState;
  annotationStates: MergedAnnotationStates;
  initializeAnnotationLayerViewTab(tab: AnnotationLayerView): void;
  annotationCrossSectionRenderScaleHistogram: RenderScaleHistogram;
  annotationCrossSectionRenderScaleTarget: TrackableValue<number>;
  annotationProjectionRenderScaleHistogram: RenderScaleHistogram;
  annotationProjectionRenderScaleTarget: TrackableValue<number>;
}

const SELECTED_ANNOTATION_JSON_KEY = 'selectedAnnotation';
const ANNOTATION_COLOR_JSON_KEY = 'annotationColor';
<<<<<<< HEAD
const ANNOTATION_FILL_OPACITY_JSON_KEY = 'annotationFillOpacity';
const ANNOTATION_POINT_RADIUS_JSON_KEY = 'pointRadius';

=======
>>>>>>> 6ff9706f
export function UserLayerWithAnnotationsMixin<TBase extends {new (...args: any[]): UserLayer}>(
    Base: TBase) {
  abstract class C extends Base implements UserLayerWithAnnotations {
    annotationStates = this.registerDisposer(new MergedAnnotationStates());
    annotationDisplayState = new AnnotationDisplayState();
    selectedAnnotation = this.registerDisposer(new SelectedAnnotationState(this.annotationStates));
    annotationCrossSectionRenderScaleHistogram = new RenderScaleHistogram();
    annotationCrossSectionRenderScaleTarget = trackableRenderScaleTarget(8);
    annotationProjectionRenderScaleHistogram = new RenderScaleHistogram();
    annotationProjectionRenderScaleTarget = trackableRenderScaleTarget(8);

    constructor(...args: any[]) {
      super(...args);
      this.selectedAnnotation.changed.add(this.specificationChanged.dispatch);
      this.annotationDisplayState.color.changed.add(this.specificationChanged.dispatch);
<<<<<<< HEAD
      this.annotationDisplayState.fillOpacity.changed.add(this.specificationChanged.dispatch);
      this.annotationDisplayState.pointRadius.changed.add(this.specificationChanged.dispatch);
=======
      this.annotationDisplayState.shader.changed.add(this.specificationChanged.dispatch);
      this.annotationDisplayState.shaderControls.changed.add(this.specificationChanged.dispatch);
>>>>>>> 6ff9706f
      this.tabs.add('annotations', {
        label: 'Annotations',
        order: 10,
        getter: () => new AnnotationTab(this, this.selectedAnnotation.addRef())
      });

      let annotationStateReadyBinding: (() => void)|undefined;

      const updateReadyBinding = () => {
        const isReady = this.isReady;
        if (isReady && annotationStateReadyBinding !== undefined) {
          annotationStateReadyBinding();
          annotationStateReadyBinding = undefined;
        } else if (!isReady && annotationStateReadyBinding === undefined) {
          annotationStateReadyBinding = this.annotationStates.markLoading();
        }
      };
      this.readyStateChanged.add(updateReadyBinding);
      updateReadyBinding();

      const {mouseState} = this.manager.layerSelectedValues;
      this.registerDisposer(mouseState.changed.add(() => {
        if (mouseState.active) {
          const {pickedAnnotationLayer} = mouseState;
          if (pickedAnnotationLayer !== undefined &&
              this.annotationStates.states.includes(pickedAnnotationLayer)) {
            const existingValue = this.annotationDisplayState.hoverState.value;
            if (existingValue === undefined || existingValue.id !== mouseState.pickedAnnotationId!
                || existingValue.partIndex !== mouseState.pickedOffset ||
                existingValue.annotationLayerState !== pickedAnnotationLayer) {
              this.annotationDisplayState.hoverState.value = {
                id: mouseState.pickedAnnotationId!,
                partIndex: mouseState.pickedOffset,
                annotationLayerState: pickedAnnotationLayer,
              };
            }
            return;
          }
        }
        this.annotationDisplayState.hoverState.value = undefined;
      }));
    }

    initializeAnnotationLayerViewTab(tab: AnnotationLayerView) {
      tab;
    }

    restoreState(specification: any) {
      super.restoreState(specification);
      this.selectedAnnotation.restoreState(specification[SELECTED_ANNOTATION_JSON_KEY]);
      this.annotationDisplayState.color.restoreState(specification[ANNOTATION_COLOR_JSON_KEY]);
<<<<<<< HEAD
      this.annotationDisplayState.fillOpacity.restoreState(
          specification[ANNOTATION_FILL_OPACITY_JSON_KEY]);
      this.annotationDisplayState.pointRadius.restoreState(specification[ANNOTATION_POINT_RADIUS_JSON_KEY]);
=======
      this.annotationDisplayState.shader.restoreState(specification[SHADER_JSON_KEY]);
      this.annotationDisplayState.shaderControls.restoreState(
          specification[SHADER_CONTROLS_JSON_KEY]);
>>>>>>> 6ff9706f
    }

    addLocalAnnotations(
        loadedSubsource: LoadedDataSubsource, source: AnnotationSource, role: RenderLayerRole) {
      const {subsourceEntry} = loadedSubsource;
      const state = new AnnotationLayerState({
        localPosition: this.localPosition,
        transform: loadedSubsource.getRenderLayerTransform(),
        source,
        displayState: this.annotationDisplayState,
        dataSource: loadedSubsource.loadedDataSource.layerDataSource,
        subsourceIndex: loadedSubsource.subsourceIndex,
        subsourceId: subsourceEntry.id,
        role,
      });
      this.addAnnotationLayerState(state, loadedSubsource);
    }

    addStaticAnnotations(loadedSubsource: LoadedDataSubsource) {
      const {subsourceEntry} = loadedSubsource;
      const {staticAnnotations} = subsourceEntry.subsource;
      if (staticAnnotations === undefined) return false;
      loadedSubsource.activate(() => {
        this.addLocalAnnotations(
            loadedSubsource, staticAnnotations, RenderLayerRole.DEFAULT_ANNOTATION);
      });
      return true;
    }

    addAnnotationLayerState(state: AnnotationLayerState, loadedSubsource: LoadedDataSubsource) {
      const refCounted = loadedSubsource.activated!;
      refCounted.registerDisposer(this.annotationStates.add(state));
      const annotationLayer = new AnnotationLayer(this.manager.chunkManager, state.addRef());
      if (annotationLayer.source instanceof MultiscaleAnnotationSource) {
        const crossSectionRenderLayer = new SpatiallyIndexedSliceViewAnnotationLayer({
          annotationLayer: annotationLayer.addRef(),
          renderScaleTarget: this.annotationCrossSectionRenderScaleTarget,
          renderScaleHistogram: this.annotationCrossSectionRenderScaleHistogram
        });
        refCounted.registerDisposer(
            loadedSubsource.messages.addChild(crossSectionRenderLayer.messages));

        const projectionRenderLayer = new SpatiallyIndexedPerspectiveViewAnnotationLayer({
          annotationLayer: annotationLayer.addRef(),
          renderScaleTarget: this.annotationProjectionRenderScaleTarget,
          renderScaleHistogram: this.annotationProjectionRenderScaleHistogram
        });
        refCounted.registerDisposer(
            loadedSubsource.messages.addChild(projectionRenderLayer.messages));

        refCounted.registerDisposer(registerNested((context, value) => {
          if (value) {
            context.registerDisposer(this.addRenderLayer(crossSectionRenderLayer.addRef()));
            context.registerDisposer(this.addRenderLayer(projectionRenderLayer.addRef()));
          }
        }, this.annotationDisplayState.displayUnfiltered));
      }
      {
        const renderLayer = new SliceViewAnnotationLayer(
            annotationLayer, this.annotationCrossSectionRenderScaleHistogram);
        refCounted.registerDisposer(this.addRenderLayer(renderLayer));
        refCounted.registerDisposer(loadedSubsource.messages.addChild(renderLayer.messages));
      }
      {
        const renderLayer = new PerspectiveViewAnnotationLayer(
            annotationLayer.addRef(), this.annotationProjectionRenderScaleHistogram);
        refCounted.registerDisposer(this.addRenderLayer(renderLayer));
        refCounted.registerDisposer(loadedSubsource.messages.addChild(renderLayer.messages));
      }
    }

    toJSON() {
      const x = super.toJSON();
      x[SELECTED_ANNOTATION_JSON_KEY] = this.selectedAnnotation.toJSON();
      x[ANNOTATION_COLOR_JSON_KEY] = this.annotationDisplayState.color.toJSON();
<<<<<<< HEAD
      x[ANNOTATION_FILL_OPACITY_JSON_KEY] = this.annotationDisplayState.fillOpacity.toJSON();
      x[ANNOTATION_POINT_RADIUS_JSON_KEY] = this.annotationDisplayState.pointRadius.toJSON();
=======
      x[SHADER_JSON_KEY] = this.annotationDisplayState.shader.toJSON();
      x[SHADER_CONTROLS_JSON_KEY] = this.annotationDisplayState.shaderControls.toJSON();
>>>>>>> 6ff9706f
      return x;
    }
  }
  return C;
}<|MERGE_RESOLUTION|>--- conflicted
+++ resolved
@@ -591,21 +591,6 @@
     toolbox.className = 'neuroglancer-annotation-toolbox';
 
     layer.initializeAnnotationLayerViewTab(this);
-<<<<<<< HEAD
-    {
-      const widget = this.registerDisposer(new RangeWidget(this.displayState.fillOpacity));
-      widget.promptElement.textContent = 'Fill opacity';
-      this.element.appendChild(widget.element);
-    }
-
-    {
-      const widget = this.registerDisposer(new RangeWidget(this.displayState.pointRadius, {min: 5, max: 20, step: 1}));
-      widget.promptElement.textContent = 'Point radius';
-      this.element.appendChild(widget.element);
-    }
-
-=======
->>>>>>> 6ff9706f
     const colorPicker = this.registerDisposer(new ColorWidget(this.displayState.color));
     colorPicker.element.title = 'Change annotation display color';
     this.registerDisposer(new ElementVisibilityFromTrackableBoolean(
@@ -1231,12 +1216,6 @@
       }
       element.appendChild(description);
     }
-<<<<<<< HEAD
-    if (segmentListWidget === undefined) {
-      this.segmentListWidget = segmentListWidget =
-          this.registerDisposer(new AnnotationSegmentListWidget(reference, annotationLayer));
-    }
-    element.appendChild(segmentListWidget.element);
 
     let widget = null;
 
@@ -1267,8 +1246,6 @@
       }
       element.appendChild(description);
     }
-=======
->>>>>>> 6ff9706f
   }
 }
 
@@ -1607,12 +1584,6 @@
 
 const SELECTED_ANNOTATION_JSON_KEY = 'selectedAnnotation';
 const ANNOTATION_COLOR_JSON_KEY = 'annotationColor';
-<<<<<<< HEAD
-const ANNOTATION_FILL_OPACITY_JSON_KEY = 'annotationFillOpacity';
-const ANNOTATION_POINT_RADIUS_JSON_KEY = 'pointRadius';
-
-=======
->>>>>>> 6ff9706f
 export function UserLayerWithAnnotationsMixin<TBase extends {new (...args: any[]): UserLayer}>(
     Base: TBase) {
   abstract class C extends Base implements UserLayerWithAnnotations {
@@ -1628,13 +1599,8 @@
       super(...args);
       this.selectedAnnotation.changed.add(this.specificationChanged.dispatch);
       this.annotationDisplayState.color.changed.add(this.specificationChanged.dispatch);
-<<<<<<< HEAD
-      this.annotationDisplayState.fillOpacity.changed.add(this.specificationChanged.dispatch);
-      this.annotationDisplayState.pointRadius.changed.add(this.specificationChanged.dispatch);
-=======
       this.annotationDisplayState.shader.changed.add(this.specificationChanged.dispatch);
       this.annotationDisplayState.shaderControls.changed.add(this.specificationChanged.dispatch);
->>>>>>> 6ff9706f
       this.tabs.add('annotations', {
         label: 'Annotations',
         order: 10,
@@ -1686,15 +1652,9 @@
       super.restoreState(specification);
       this.selectedAnnotation.restoreState(specification[SELECTED_ANNOTATION_JSON_KEY]);
       this.annotationDisplayState.color.restoreState(specification[ANNOTATION_COLOR_JSON_KEY]);
-<<<<<<< HEAD
-      this.annotationDisplayState.fillOpacity.restoreState(
-          specification[ANNOTATION_FILL_OPACITY_JSON_KEY]);
-      this.annotationDisplayState.pointRadius.restoreState(specification[ANNOTATION_POINT_RADIUS_JSON_KEY]);
-=======
       this.annotationDisplayState.shader.restoreState(specification[SHADER_JSON_KEY]);
       this.annotationDisplayState.shaderControls.restoreState(
           specification[SHADER_CONTROLS_JSON_KEY]);
->>>>>>> 6ff9706f
     }
 
     addLocalAnnotations(
@@ -1770,13 +1730,8 @@
       const x = super.toJSON();
       x[SELECTED_ANNOTATION_JSON_KEY] = this.selectedAnnotation.toJSON();
       x[ANNOTATION_COLOR_JSON_KEY] = this.annotationDisplayState.color.toJSON();
-<<<<<<< HEAD
-      x[ANNOTATION_FILL_OPACITY_JSON_KEY] = this.annotationDisplayState.fillOpacity.toJSON();
-      x[ANNOTATION_POINT_RADIUS_JSON_KEY] = this.annotationDisplayState.pointRadius.toJSON();
-=======
       x[SHADER_JSON_KEY] = this.annotationDisplayState.shader.toJSON();
       x[SHADER_CONTROLS_JSON_KEY] = this.annotationDisplayState.shaderControls.toJSON();
->>>>>>> 6ff9706f
       return x;
     }
   }

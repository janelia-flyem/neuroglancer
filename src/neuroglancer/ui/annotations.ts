/**
 * @license
 * Copyright 2018 Google Inc.
 * Licensed under the Apache License, Version 2.0 (the "License");
 * you may not use this file except in compliance with the License.
 * You may obtain a copy of the License at
 *
 *      http://www.apache.org/licenses/LICENSE-2.0
 *
 * Unless required by applicable law or agreed to in writing, software
 * distributed under the License is distributed on an "AS IS" BASIS,
 * WITHOUT WARRANTIES OR CONDITIONS OF ANY KIND, either express or implied.
 * See the License for the specific language governing permissions and
 * limitations under the License.
 */

/**
 * @file User interface for display and editing annotations.
 */

import './annotations.css';

import debounce from 'lodash/debounce';
import {Annotation, AnnotationReference, AnnotationSource, AnnotationType, AxisAlignedBoundingBox, Ellipsoid, getAnnotationTypeHandler, Line} from 'neuroglancer/annotation';
import {AnnotationDisplayState} from 'neuroglancer/annotation/annotation_layer_state';
import {AnnotationLayer, AnnotationLayerState, PerspectiveViewAnnotationLayer, SliceViewAnnotationLayer} from 'neuroglancer/annotation/frontend';
import {DataFetchSliceViewRenderLayer, MultiscaleAnnotationSource} from 'neuroglancer/annotation/frontend_source';
import {CoordinateSpace} from 'neuroglancer/coordinate_transform';
import {MouseSelectionState, UserLayer} from 'neuroglancer/layer';
import {LoadedDataSubsource} from 'neuroglancer/layer_data_source';
import {ChunkTransformParameters, getChunkPositionFromCombinedGlobalLocalPositions} from 'neuroglancer/render_coordinate_transform';
import {RenderLayerRole} from 'neuroglancer/renderlayer';
import {SegmentationDisplayState} from 'neuroglancer/segmentation_display_state/frontend';
import {registerNested, TrackableValueInterface} from 'neuroglancer/trackable_value';
import {registerTool, Tool} from 'neuroglancer/ui/tool';
import {arraysEqual, gatherUpdate} from 'neuroglancer/util/array';
import {Borrowed, Owned, RefCounted} from 'neuroglancer/util/disposable';
import {removeChildren, removeFromParent, updateChildren} from 'neuroglancer/util/dom';
import {vec3} from 'neuroglancer/util/geom';
import {verifyInt, verifyObject, verifyObjectProperty, verifyOptionalObjectProperty, verifyOptionalString, verifyString} from 'neuroglancer/util/json';
import * as matrix from 'neuroglancer/util/matrix';
import {formatScaleWithUnitAsString} from 'neuroglancer/util/si_units';
import {NullarySignal} from 'neuroglancer/util/signal';
import {formatIntegerBounds, formatIntegerPoint} from 'neuroglancer/util/spatial_units';
import {Uint64} from 'neuroglancer/util/uint64';
import * as vector from 'neuroglancer/util/vector';
import {WatchableVisibilityPriority} from 'neuroglancer/visibility_priority/frontend';
import {makeCloseButton} from 'neuroglancer/widget/close_button';
import {ColorWidget} from 'neuroglancer/widget/color';
import {makeDeleteButton} from 'neuroglancer/widget/delete_button';
import {makeIcon} from 'neuroglancer/widget/icon';
import {RangeWidget} from 'neuroglancer/widget/range';
import {Tab} from 'neuroglancer/widget/tab_view';
import {Uint64EntryWidget} from 'neuroglancer/widget/uint64_entry_widget';
import { TrackableFiniteFloat, trackableFiniteFloat } from '../trackable_finite_float';

interface AnnotationIdAndPart {
  id: string, sourceIndex: number;
  subsource?: string;
  partIndex?: number
}

export class AnnotationSegmentListWidget extends RefCounted {
  element = document.createElement('div');
  private addSegmentWidget = this.registerDisposer(new Uint64EntryWidget());
  private segmentationState: SegmentationDisplayState|undefined|null;
  private debouncedUpdateView = debounce(() => this.updateView(), 0);
  constructor(
      public reference: Borrowed<AnnotationReference>,
      public annotationLayer: AnnotationLayerState) {
    super();
    this.element.className = 'neuroglancer-annotation-segment-list';
    const {addSegmentWidget} = this;
    addSegmentWidget.element.style.display = 'inline-block';
    addSegmentWidget.element.title = 'Associate segments';
    this.element.appendChild(addSegmentWidget.element);
    this.registerDisposer(
        annotationLayer.displayState.segmentationState.changed.add(this.debouncedUpdateView));
    this.registerDisposer(() => this.unregisterSegmentationState());
    this.registerDisposer(this.addSegmentWidget.valuesEntered.add(values => {
      const annotation = this.reference.value;
      if (annotation == null) {
        return;
      }
      const existingSegments = annotation.segments;
      const segments = [...(existingSegments || []), ...values];
      const newAnnotation = {...annotation, segments};
      this.annotationLayer.source.update(this.reference, newAnnotation);
      this.annotationLayer.source.commit(this.reference);
    }));
    this.registerDisposer(reference.changed.add(this.debouncedUpdateView));
    this.updateView();
  }

  private unregisterSegmentationState() {
    const {segmentationState} = this;
    if (segmentationState != null) {
      segmentationState.visibleSegments.changed.remove(this.debouncedUpdateView);
      segmentationState.segmentColorHash.changed.remove(this.debouncedUpdateView);
      segmentationState.segmentSelectionState.changed.remove(this.debouncedUpdateView);
      this.segmentationState = undefined;
    }
  }

  private updateView() {
    const segmentationState = this.annotationLayer.displayState.segmentationState.value;
    if (segmentationState !== this.segmentationState) {
      this.unregisterSegmentationState();
      this.segmentationState = segmentationState;
      if (segmentationState != null) {
        segmentationState.visibleSegments.changed.add(this.debouncedUpdateView);
        segmentationState.segmentColorHash.changed.add(this.debouncedUpdateView);
        segmentationState.segmentSelectionState.changed.add(this.debouncedUpdateView);
      }
    }

    const {element} = this;
    // Remove existing segment representations.
    for (let child = this.addSegmentWidget.element.nextElementSibling; child !== null;) {
      const next = child.nextElementSibling;
      element.removeChild(child);
      child = next;
    }
    element.style.display = 'none';
    const annotation = this.reference.value;
    if (annotation == null) {
      return;
    }
    const segments = annotation.segments;
    if (segmentationState === null) {
      return;
    }
    element.style.display = '';
    if (segments === undefined || segments.length === 0) {
      return;
    }
    const segmentColorHash = segmentationState ? segmentationState.segmentColorHash : undefined;
    segments.forEach((segment, index) => {
      if (index !== 0) {
        element.appendChild(document.createTextNode(' '));
      }
      const child = document.createElement('span');
      child.title =
          'Double click to toggle segment visibility, control+click to disassociate segment from annotation.';
      child.className = 'neuroglancer-annotation-segment-item';
      child.textContent = segment.toString();
      if (segmentationState !== undefined) {
        child.style.backgroundColor = segmentColorHash!.computeCssColor(segment);
        child.addEventListener('mouseenter', () => {
          segmentationState.segmentSelectionState.set(segment);
        });
        child.addEventListener('mouseleave', () => {
          segmentationState.segmentSelectionState.set(null);
        });
        child.addEventListener('dblclick', (event: MouseEvent) => {
          if (event.ctrlKey) {
            return;
          }
          if (segmentationState.visibleSegments.has(segment)) {
            segmentationState.visibleSegments.delete(segment);
          } else {
            segmentationState.visibleSegments.add(segment);
          }
        });
      }
      child.addEventListener('click', (event: MouseEvent) => {
        if (!event.ctrlKey) {
          return;
        }
        const existingSegments = annotation.segments || [];
        const newSegments = existingSegments.filter(x => !Uint64.equal(segment, x));
        const newAnnotation = {...annotation, segments: newSegments ? newSegments : undefined};
        this.annotationLayer.source.update(this.reference, newAnnotation);
        this.annotationLayer.source.commit(this.reference);
      });
      element.appendChild(child);
    });
  }
}

export class MergedAnnotationStates extends RefCounted {
  changed = new NullarySignal();
  isLoadingChanged = new NullarySignal();
  states: Borrowed<AnnotationLayerState>[] = [];
  private loadingCount = 0;

  get isLoading() {
    return this.loadingCount !== 0;
  }

  markLoading() {
    this.loadingCount++;
    return () => {
      if (--this.loadingCount === 0) {
        this.isLoadingChanged.dispatch();
      }
    };
  }

  private sort() {
    this.states.sort((a, b) => {
      let d = a.sourceIndex - b.sourceIndex;
      if (d !== 0) return d;
      return a.subsourceIndex - b.subsourceIndex;
    });
  }

  add(state: Borrowed<AnnotationLayerState>) {
    this.states.push(state);
    this.sort();
    this.changed.dispatch();
    return () => {
      const index = this.states.indexOf(state);
      this.states.splice(index, 1);
      this.changed.dispatch();
    };
  }
}

export class SelectedAnnotationState extends RefCounted implements
    TrackableValueInterface<AnnotationIdAndPart|undefined> {
  private value_: AnnotationIdAndPart|undefined = undefined;
  changed = new NullarySignal();

  private annotationLayer_: AnnotationLayerState|undefined = undefined;
  private reference_: Owned<AnnotationReference>|undefined = undefined;

  get reference() {
    return this.reference_;
  }

  constructor(public annotationStates: Borrowed<MergedAnnotationStates>) {
    super();
    this.registerDisposer(annotationStates.isLoadingChanged.add(this.validate));
  }

  get selectedAnnotationLayer(): AnnotationLayerState|undefined {
    return this.annotationLayer_;
  }

  get value() {
    this.validate();
    return this.value_;
  }

  get validValue() {
    this.validate();
    return this.annotationLayer_ && this.value_;
  }

  set value(value: AnnotationIdAndPart|undefined) {
    if (this.value_ === value) return;
    this.value_ = value;
    if (value === undefined) {
      this.unbindReference();
      this.changed.dispatch();
      return;
    }
    const reference = this.reference_;
    if (reference !== undefined) {
      const annotationLayer = this.annotationLayer_!;
      if (value === undefined || reference.id !== value.id ||
          annotationLayer.sourceIndex !== value.sourceIndex ||
          (annotationLayer.subsourceId !== undefined &&
           annotationLayer.subsourceId !== value.subsource)) {
        this.unbindReference();
      }
    }
    this.validate();
    this.changed.dispatch();
  }

  disposed() {
    this.unbindReference();
    super.disposed();
  }

  private unbindReference() {
    const reference = this.reference_;
    if (reference !== undefined) {
      reference.changed.remove(this.referenceChanged);
      const annotationLayer = this.annotationLayer_!;
      annotationLayer.source.changed.remove(this.validate);
      annotationLayer.dataSource.layer.dataSourcesChanged.remove(this.validate);
      this.reference_ = undefined;
      this.annotationLayer_ = undefined;
    }
  }

  private referenceChanged = (() => {
    this.validate();
    this.changed.dispatch();
  });

  private validate = (() => {
    const value = this.value_;
    if (value === undefined) return;
    const {annotationLayer_} = this;
    const {annotationStates} = this;
    if (annotationLayer_ !== undefined) {
      if (!annotationStates.states.includes(annotationLayer_)) {
        // Annotation layer containing selected annotation was removed.
        this.unbindReference();
        if (!annotationStates.isLoading) {
          this.value_ = undefined;
          this.changed.dispatch();
        }
        return;
      }
      // Existing reference is still valid.
      const reference = this.reference_!;
      let hasChange = false;
      if (reference.id !== value.id) {
        // Id changed.
        value.id = reference.id;
        hasChange = true;
      }
      const {dataSource} = annotationLayer_;
      if (dataSource.layer.dataSources[value.sourceIndex] !== dataSource) {
        value.sourceIndex = annotationLayer_.sourceIndex;
        hasChange = true;
      }
      if (hasChange) this.changed.dispatch();
      return;
    }
    const newAnnotationLayer = annotationStates.states.find(
        x => x.sourceIndex === value.sourceIndex &&
            (value.subsource === undefined || x.subsourceId === value.subsource));
    if (newAnnotationLayer === undefined) {
      if (!annotationStates.isLoading) {
        this.value_ = undefined;
        this.changed.dispatch();
      }
      return;
    }
    this.annotationLayer_ = newAnnotationLayer;
    const reference = this.reference_ = newAnnotationLayer!.source.getReference(value.id);
    reference.changed.add(this.referenceChanged);
    newAnnotationLayer.source.changed.add(this.validate);
    newAnnotationLayer.dataSource.layer.dataSourcesChanged.add(this.validate);
    this.changed.dispatch();
  });

  toJSON() {
    const value = this.value_;
    if (value === undefined) {
      return undefined;
    }
    let partIndex: number|undefined = value.partIndex;
    if (partIndex === 0) partIndex = undefined;
    let sourceIndex: number|undefined = value.sourceIndex;
    if (sourceIndex === 0) sourceIndex = undefined;
    return {id: value.id, partIndex, source: sourceIndex, subsource: value.subsource};
  }
  reset() {
    this.value = undefined;
  }
  restoreState(x: any) {
    if (x === undefined) {
      this.value = undefined;
      return;
    }
    if (typeof x === 'string') {
      this.value = {'id': x, 'partIndex': 0, sourceIndex: 0};
      return;
    }
    verifyObject(x);
    this.value = {
      id: verifyObjectProperty(x, 'id', verifyString),
      partIndex: verifyOptionalObjectProperty(x, 'partIndex', verifyInt),
      sourceIndex: verifyOptionalObjectProperty(x, 'source', verifyInt, 0),
      subsource: verifyOptionalObjectProperty(x, 'subsource', verifyString),
    };
  }
}

function makePointLink(
    chunkPosition: Float32Array, chunkTransform: ChunkTransformParameters,
    setViewPosition?: (layerPosition: Float32Array) => void) {
  const layerRank = chunkTransform.layerRank;
  const layerPosition = new Float32Array(layerRank);
  const paddedChunkPosition = new Float32Array(layerRank);
  paddedChunkPosition.set(chunkPosition);
  matrix.transformPoint(
      layerPosition, chunkTransform.chunkToLayerTransform, layerRank + 1, paddedChunkPosition,
      layerRank);
  const positionText = formatIntegerPoint(layerPosition);
  if (setViewPosition !== undefined) {
    const element = document.createElement('span');
    element.className = 'neuroglancer-voxel-coordinates-link';
    element.textContent = positionText;
    element.title = `Center view on coordinates ${positionText}.`;
    element.addEventListener('click', () => {
      setViewPosition(layerPosition);
    });
    return element;
  } else {
    return document.createTextNode(positionText);
  }
}

export function getPositionSummary(
    element: HTMLElement, annotation: Annotation, chunkTransform: ChunkTransformParameters,
    setViewPosition?: (layerPosition: Float32Array) => void) {
  const makePointLinkWithTransform = (point: Float32Array) =>
      makePointLink(point, chunkTransform, setViewPosition);

  switch (annotation.type) {
    case AnnotationType.AXIS_ALIGNED_BOUNDING_BOX:
    case AnnotationType.LINE:
      element.appendChild(makePointLinkWithTransform(annotation.pointA));
      element.appendChild(document.createTextNode('–'));
      element.appendChild(makePointLinkWithTransform(annotation.pointB));
      break;
    case AnnotationType.POINT:
      element.appendChild(makePointLinkWithTransform(annotation.point));
      break;
    case AnnotationType.ELLIPSOID:
      element.appendChild(makePointLinkWithTransform(annotation.center));
      const rank = chunkTransform.layerRank;
      const layerRadii = new Float32Array(rank);
      matrix.transformVector(
          layerRadii, chunkTransform.chunkToLayerTransform, rank + 1, annotation.radii, rank);
      element.appendChild(document.createTextNode('±' + formatIntegerBounds(layerRadii)));
      break;
  }
}

function getCenterPosition(center: Float32Array, annotation: Annotation) {
  switch (annotation.type) {
    case AnnotationType.AXIS_ALIGNED_BOUNDING_BOX:
    case AnnotationType.LINE:
      vector.add(center, annotation.pointA, annotation.pointB);
      vector.scale(center, center, 0.5);
      break;
    case AnnotationType.POINT:
      center.set(annotation.point);
      break;
    case AnnotationType.ELLIPSOID:
      center.set(annotation.center);
      break;
  }
}


function setLayerPosition(
    layer: UserLayer, chunkTransform: ChunkTransformParameters, layerPosition: Float32Array) {
  const {globalPosition} = layer.manager.root;
  const {localPosition} = layer;
  const {modelTransform} = chunkTransform;
  gatherUpdate(globalPosition.value, layerPosition, modelTransform.globalToRenderLayerDimensions);
  gatherUpdate(localPosition.value, layerPosition, modelTransform.localToRenderLayerDimensions);
  localPosition.changed.dispatch();
  globalPosition.changed.dispatch();
}

interface AnnotationLayerViewAttachedState {
  refCounted: RefCounted;
  listElements: Map<string, HTMLElement>;
  sublistContainer: HTMLElement;
}

export class AnnotationLayerView extends Tab {
  private previousSelectedId: string|undefined = undefined;
  private previousSelectedAnnotationLayerState: AnnotationLayerState|undefined = undefined;
  private previousHoverId: string|undefined = undefined;
  private previousHoverAnnotationLayerState: AnnotationLayerState|undefined = undefined;

  private listContainer = document.createElement('div');
  private updated = false;
  private mutableControls = document.createElement('div');
  private headerRow = document.createElement('div');

  get annotationStates() {
    return this.state.annotationStates;
  }

  private attachedAnnotationStates =
      new Map<AnnotationLayerState, AnnotationLayerViewAttachedState>();

  private updateAttachedAnnotationLayerStates() {
    const states = this.annotationStates.states;
    const {attachedAnnotationStates} = this;
    const newAttachedAnnotationStates =
        new Map<AnnotationLayerState, AnnotationLayerViewAttachedState>();
    for (const [state, info] of attachedAnnotationStates) {
      if (!states.includes(state)) {
        attachedAnnotationStates.delete(state);
        info.listElements.clear();
        info.refCounted.dispose();
      }
    }
    for (const state of states) {
      const info = attachedAnnotationStates.get(state);
      if (info !== undefined) {
        newAttachedAnnotationStates.set(state, info);
        continue;
      }
      const source = state.source;
      const refCounted = new RefCounted();
      // if (source instanceof AnnotationSource) {
        refCounted.registerDisposer(
            source.childAdded.add((annotation) => this.addAnnotationElement(annotation, state)));
        refCounted.registerDisposer(source.childUpdated.add(
            (annotation) => this.updateAnnotationElement(annotation, state)));
        refCounted.registerDisposer(source.childDeleted.add(
            (annotationId) => this.deleteAnnotationElement(annotationId, state)));
      // }
      refCounted.registerDisposer(state.transform.changed.add(this.forceUpdateView));
      const sublistContainer = document.createElement('div');
      sublistContainer.classList.add('neuroglancer-annotation-sublist');
      newAttachedAnnotationStates.set(
          state, {refCounted, listElements: new Map(), sublistContainer});
    }
    this.attachedAnnotationStates = newAttachedAnnotationStates;
    attachedAnnotationStates.clear();
    this.updateCoordinateSpace();
    this.forceUpdateView();
  }

  private forceUpdateView = () => {
    this.updated = false;
    this.updateView();
  };

  private globalDimensionIndices: number[] = [];
  private localDimensionIndices: number[] = [];
  private curCoordinateSpaceGeneration = -1;
  private prevCoordinateSpaceGeneration = -1;

  private updateCoordinateSpace() {
    const localCoordinateSpace = this.layer.localCoordinateSpace.value;
    const globalCoordinateSpace = this.layer.manager.root.coordinateSpace.value;
    const globalDimensionIndices: number[] = [];
    const localDimensionIndices: number[] = [];
    for (let globalDim = 0, globalRank = globalCoordinateSpace.rank; globalDim < globalRank;
         ++globalDim) {
      if (this.annotationStates.states.some(state => {
            const transform = state.transform.value;
            if (transform.error !== undefined) return false;
            return transform.globalToRenderLayerDimensions[globalDim] !== -1;
          })) {
        globalDimensionIndices.push(globalDim);
      }
    }
    for (let localDim = 0, localRank = localCoordinateSpace.rank; localDim < localRank;
         ++localDim) {
      if (this.annotationStates.states.some(state => {
            const transform = state.transform.value;
            if (transform.error !== undefined) return false;
            return transform.localToRenderLayerDimensions[localDim] !== -1;
          })) {
        localDimensionIndices.push(localDim);
      }
    }
    if (!arraysEqual(globalDimensionIndices, this.globalDimensionIndices) ||
        !arraysEqual(localDimensionIndices, this.localDimensionIndices)) {
      this.localDimensionIndices = localDimensionIndices;
      this.globalDimensionIndices = globalDimensionIndices;
      ++this.curCoordinateSpaceGeneration;
    }
  }

  constructor(
      public layer: Borrowed<UserLayerWithAnnotations>,
      public state: Owned<SelectedAnnotationState>, public displayState: AnnotationDisplayState) {
    super();
    this.element.classList.add('neuroglancer-annotation-layer-view');
    this.listContainer.classList.add('neuroglancer-annotation-list');
    this.registerDisposer(state);
<<<<<<< HEAD
=======
    this.registerDisposer(voxelSize);
    this.registerDisposer(annotationLayer);
    const {source} = annotationLayer;
    const updateView = () => {
      this.updated = false;
      this.updateView();
    };
    this.registerDisposer(
        source.childAdded.add((annotation) => this.addAnnotationElement(annotation)));
    this.registerDisposer(
        source.childUpdated.add((annotation) => this.updateAnnotationElement(annotation)));
    this.registerDisposer(
        source.childDeleted.add((annotationId) => this.deleteAnnotationElement(annotationId)));
    this.registerDisposer(
        source.childRefreshed.add(() => this.clearAnnotationListElements()));
>>>>>>> 8afaadf4
    this.registerDisposer(this.visibility.changed.add(() => this.updateView()));
    this.registerDisposer(
        state.annotationStates.changed.add(() => this.updateAttachedAnnotationLayerStates()));
    this.headerRow.classList.add('neuroglancer-annotation-list-header');

    const toolbox = document.createElement('div');
    toolbox.className = 'neuroglancer-annotation-toolbox';

    layer.initializeAnnotationLayerViewTab(this);
    {
      const widget = this.registerDisposer(new RangeWidget(this.displayState.fillOpacity));
      widget.promptElement.textContent = 'Fill opacity';
      this.element.appendChild(widget.element);
    }

<<<<<<< HEAD
    const colorPicker = this.registerDisposer(new ColorWidget(this.displayState.color));
=======
    {
      const widget = this.registerDisposer(new RangeWidget(this.annotationLayer.pointRadius, {min: 5, max: 20, step: 1}));
      widget.promptElement.textContent = 'Point radius';
      this.element.appendChild(widget.element);
    }

    const colorPicker = this.registerDisposer(new ColorWidget(this.annotationLayer.color));
>>>>>>> 8afaadf4
    colorPicker.element.title = 'Change annotation display color';
    toolbox.appendChild(colorPicker.element);
    const {mutableControls} = this;
    const pointButton = makeIcon({
      text: getAnnotationTypeHandler(AnnotationType.POINT).icon,
      title: 'Annotate point',
      onClick: () => {
        this.layer.tool.value = new PlacePointTool(this.layer, {});
      },
    });
    mutableControls.appendChild(pointButton);

    const boundingBoxButton = makeIcon({
      text: getAnnotationTypeHandler(AnnotationType.AXIS_ALIGNED_BOUNDING_BOX).icon,
      title: 'Annotate bounding box',
      onClick: () => {
        this.layer.tool.value = new PlaceBoundingBoxTool(this.layer, {});
      },
    });
    mutableControls.appendChild(boundingBoxButton);

    const lineButton = makeIcon({
      text: getAnnotationTypeHandler(AnnotationType.LINE).icon,
      title: 'Annotate line',
      onClick: () => {
        this.layer.tool.value = new PlaceLineTool(this.layer, {});
      },
    });
    mutableControls.appendChild(lineButton);

    const ellipsoidButton = makeIcon({
      text: getAnnotationTypeHandler(AnnotationType.ELLIPSOID).icon,
      title: 'Annotate ellipsoid',
      onClick: () => {
        this.layer.tool.value = new PlaceEllipsoidTool(this.layer, {});
      },
    });
    mutableControls.appendChild(ellipsoidButton);
    toolbox.appendChild(mutableControls);
    this.element.appendChild(toolbox);

    this.element.appendChild(this.listContainer);
    this.listContainer.addEventListener('mouseleave', () => {
      this.displayState.hoverState.value = undefined;
    });
    this.registerDisposer(this.displayState.hoverState.changed.add(() => this.updateHoverView()));
    this.registerDisposer(this.state.changed.add(() => this.updateSelectionView()));
    this.registerDisposer(this.layer.localCoordinateSpace.changed.add(() => {
      this.updateCoordinateSpace();
      this.updateView();
    }));
    this.registerDisposer(this.layer.manager.root.coordinateSpace.changed.add(() => {
      this.updateCoordinateSpace();
      this.updateView();
    }));
    this.updateCoordinateSpace();
    this.updateAttachedAnnotationLayerStates();
  }

  private clearSelectionClass() {
    const {previousSelectedAnnotationLayerState, previousSelectedId} = this;
    if (previousSelectedAnnotationLayerState !== undefined) {
      this.previousSelectedAnnotationLayerState = undefined;
      this.previousSelectedId = undefined;
      const attached = this.attachedAnnotationStates.get(previousSelectedAnnotationLayerState);
      if (attached === undefined) return;
      const element = attached.listElements.get(previousSelectedId!);
      if (element !== undefined) {
        element.classList.remove('neuroglancer-annotation-selected');
      }
    }
  }

  private clearHoverClass() {
    const {previousHoverId, previousHoverAnnotationLayerState} = this;
    if (previousHoverAnnotationLayerState !== undefined) {
      this.previousHoverAnnotationLayerState = undefined;
      this.previousHoverId = undefined;
      const attached = this.attachedAnnotationStates.get(previousHoverAnnotationLayerState);
      if (attached === undefined) return;
      const element = attached.listElements.get(previousHoverId!);
      if (element !== undefined) {
        element.classList.remove('neuroglancer-annotation-hover');
      }
    }
  }

  private updateSelectionView() {
    const selectedValue = this.state.value;
    let newSelectedId: string|undefined;
    let newSelectedAnnotationLayerState: AnnotationLayerState|undefined;
    if (selectedValue !== undefined) {
      newSelectedId = selectedValue.id;
      newSelectedAnnotationLayerState = this.state.selectedAnnotationLayer;
    }
    const {previousSelectedId, previousSelectedAnnotationLayerState} = this;
    if (newSelectedId === previousSelectedId &&
        previousSelectedAnnotationLayerState === newSelectedAnnotationLayerState) {
      return;
    }
    this.clearSelectionClass();
    this.previousSelectedId = newSelectedId;
    this.previousSelectedAnnotationLayerState = newSelectedAnnotationLayerState;
    if (newSelectedId === undefined) return;
    const attached = this.attachedAnnotationStates.get(newSelectedAnnotationLayerState!);
    if (attached === undefined) return;
    const element = attached.listElements.get(newSelectedId);
    if (element === undefined) return;
    element.classList.add('neuroglancer-annotation-selected');
    element.scrollIntoView();
  }

  private updateHoverView() {
    const selectedValue = this.displayState.hoverState.value;
    let newHoverId: string|undefined;
    let newAnnotationLayerState: AnnotationLayerState|undefined;
    if (selectedValue !== undefined) {
      newHoverId = selectedValue.id;
      newAnnotationLayerState = selectedValue.annotationLayerState;
    }
    const {previousHoverId, previousHoverAnnotationLayerState} = this;
    if (newHoverId === previousHoverId &&
        newAnnotationLayerState === previousHoverAnnotationLayerState) {
      return;
    }
    this.clearHoverClass();
    this.previousHoverId = newHoverId;
    this.previousHoverAnnotationLayerState = newAnnotationLayerState;
    if (newHoverId === undefined) return;
    const attached = this.attachedAnnotationStates.get(newAnnotationLayerState!);
    if (attached === undefined) return;
    const element = attached.listElements.get(newHoverId);
    if (element === undefined) return;
    element.classList.add('neuroglancer-annotation-hover');
  }

  private updateView() {
    if (!this.visible) {
      return;
    }
    if (this.curCoordinateSpaceGeneration !== this.prevCoordinateSpaceGeneration) {
      this.updated = false;
      const {headerRow} = this;
      const symbolPlaceholder = document.createElement('div');
      symbolPlaceholder.style.gridColumn = `symbol`;

      const deletePlaceholder = document.createElement('div');
      deletePlaceholder.style.gridColumn = `delete`;

      removeChildren(headerRow);
      headerRow.appendChild(symbolPlaceholder);
      let i = 0;
      const addDimension = (coordinateSpace: CoordinateSpace, dimIndex: number) => {
        const dimWidget = document.createElement('div');
        dimWidget.classList.add('neuroglancer-annotations-view-dimension');
        const name = document.createElement('span');
        name.classList.add('neuroglancer-annotations-view-dimension-name');
        name.textContent = coordinateSpace.names[dimIndex];
        const scale = document.createElement('scale');
        scale.classList.add('neuroglancer-annotations-view-dimension-scale');
        scale.textContent = formatScaleWithUnitAsString(
            coordinateSpace.scales[dimIndex], coordinateSpace.units[dimIndex], {precision: 2});
        dimWidget.appendChild(name);
        dimWidget.appendChild(scale);
        dimWidget.style.gridColumn = `dim ${i + 1}`;
        ++i;
        headerRow.appendChild(dimWidget);
      };
      const globalCoordinateSpace = this.layer.manager.root.coordinateSpace.value;
      for (const globalDim of this.globalDimensionIndices) {
        addDimension(globalCoordinateSpace, globalDim);
      }
      const localCoordinateSpace = this.layer.localCoordinateSpace.value;
      for (const localDim of this.localDimensionIndices) {
        addDimension(localCoordinateSpace, localDim);
      }
      headerRow.appendChild(deletePlaceholder);
      this.listContainer.style.gridTemplateColumns =
          `[symbol] min-content repeat(${i}, [dim] min-content) [delete] min-content`;
      this.prevCoordinateSpaceGeneration = this.curCoordinateSpaceGeneration;
    }
    if (this.updated) {
      return;
    }

    let isMutable = false;
    const self = this;
    function* sublistContainers() {
      yield self.headerRow;
      for (const [state, {sublistContainer, listElements}] of self.attachedAnnotationStates) {
        if (!state.source.readonly) isMutable = true;
        removeChildren(sublistContainer);
        listElements.clear();
        if (state.chunkTransform.value.error !== undefined) continue;
        for (const annotation of state.source) {
          sublistContainer.appendChild(self.makeAnnotationListElement(annotation, state));
        }
        yield sublistContainer;
      }
    }
    updateChildren(this.listContainer, sublistContainers());
    this.mutableControls.style.display = isMutable ? 'contents' : 'none';
    this.resetOnUpdate();
  }

  private addAnnotationElement(annotation: Annotation, state: AnnotationLayerState) {
    if (!this.visible) {
      this.updated = false;
      return;
    }
    if (!this.updated) {
      this.updateView();
      return;
    }
    const info = this.attachedAnnotationStates.get(state);
    if (info !== undefined) {
      info.sublistContainer.appendChild(this.makeAnnotationListElement(annotation, state));
    }
    this.resetOnUpdate();
  }

  private updateAnnotationElement(annotation: Annotation, state: AnnotationLayerState) {
    if (!this.visible) {
      this.updated = false;
      return;
    }
    if (!this.updated) {
      this.updateView();
      return;
    }
    const info = this.attachedAnnotationStates.get(state);
    if (info !== undefined) {
      const {listElements} = info;
      const element = listElements.get(annotation.id);
      if (element !== undefined) {
        const newElement = this.makeAnnotationListElement(annotation, state);
        info.sublistContainer.replaceChild(newElement, element);
        listElements.set(annotation.id, newElement);
      }
    }
    this.resetOnUpdate();
  }

  private deleteAnnotationElement(annotationId: string, state: AnnotationLayerState) {
    if (!this.visible) {
      this.updated = false;
      return;
    }
    if (!this.updated) {
      this.updateView();
      return;
    }
    const attached = this.attachedAnnotationStates.get(state);
    if (attached !== undefined) {
      let element = attached.listElements.get(annotationId);
      if (element !== undefined) {
        removeFromParent(element);
        attached.listElements.delete(annotationId);
      }
    }
    this.resetOnUpdate();
  }

  clearAnnotationListElements() {
    removeChildren(this.annotationListContainer);
    this.annotationListElements.clear()
  }

  private resetOnUpdate() {
    this.clearHoverClass();
    this.clearSelectionClass();
    this.updated = true;
    this.updateHoverView();
    this.updateSelectionView();
  }

  private makeAnnotationListElement(annotation: Annotation, state: AnnotationLayerState) {
    const chunkTransform = state.chunkTransform.value as ChunkTransformParameters;
    const element = document.createElement('div');
    element.classList.add('neuroglancer-annotation-list-entry');
    element.title = 'Click to select, right click to recenter view.';

    const icon = document.createElement('div');
    icon.className = 'neuroglancer-annotation-icon';
    icon.textContent = getAnnotationTypeHandler(annotation.type).icon;
    icon.classList.add('neuroglancer-annotation-list-entry-highlight');
    element.appendChild(icon);

    let deleteButton: HTMLElement|undefined;

    const maybeAddDeleteButton = () => {
      if (state.source.readonly) return;
      if (deleteButton !== undefined) return;
      deleteButton = makeDeleteButton({
        title: 'Delete annotation',
        onClick: () => {
          const ref = state.source.getReference(annotation.id);
          try {
            state.source.delete(ref);
          } finally {
            ref.dispose();
          }
        },
      });
      deleteButton.classList.add('neuroglancer-annotation-list-entry-delete');
      element.appendChild(deleteButton);
    };

    let numRows = 0;
    const {layerRank} = chunkTransform;
    const paddedChunkPosition = new Float32Array(layerRank);
    const addPositionRow = (chunkPosition: Float32Array, isVector = false) => {
      ++numRows;
      const position = document.createElement('div');
      position.className = 'neuroglancer-annotation-position';
      element.appendChild(position);
      paddedChunkPosition.set(chunkPosition);
      const layerPosition = new Float32Array(layerRank);
      (isVector ? matrix.transformVector : matrix.transformPoint)(
          layerPosition, chunkTransform.chunkToLayerTransform, layerRank + 1, paddedChunkPosition,
          layerRank);
      let i = 0;
      const addDims =
          (viewDimensionIndices: readonly number[], layerDimensionIndices: readonly number[]) => {
            for (const viewDim of viewDimensionIndices) {
              const layerDim = layerDimensionIndices[viewDim];
              if (layerDim !== -1) {
                const coord = Math.floor(layerPosition[layerDim]);
                const coordElement = document.createElement('div');
                coordElement.textContent = coord.toString();
                coordElement.classList.add('neuroglancer-annotation-coordinate');
                coordElement.classList.add('neuroglancer-annotation-list-entry-highlight');
                coordElement.style.gridColumn = `dim ${i + 1}`;
                position.appendChild(coordElement);
              }
              ++i;
            }
          };
      addDims(
          this.globalDimensionIndices, chunkTransform.modelTransform.globalToRenderLayerDimensions);
      addDims(
          this.localDimensionIndices, chunkTransform.modelTransform.localToRenderLayerDimensions);
      maybeAddDeleteButton();
    };
    switch (annotation.type) {
      case AnnotationType.POINT:
        addPositionRow(annotation.point);
        break;
      case AnnotationType.AXIS_ALIGNED_BOUNDING_BOX:
      case AnnotationType.LINE:
        addPositionRow(annotation.pointA);
        addPositionRow(annotation.pointB);
        break;
      case AnnotationType.ELLIPSOID:
        addPositionRow(annotation.center);
        addPositionRow(annotation.radii, /*isVector=*/ true);
        break;
    }

    if (annotation.description) {
      ++numRows;
      const description = document.createElement('div');
      description.classList.add('neuroglancer-annotation-description');
      description.classList.add('neuroglancer-annotation-list-entry-highlight');
      description.textContent = annotation.description;
      element.appendChild(description);
    }
    icon.style.gridRow = `span ${numRows}`;
    if (deleteButton !== undefined) {
      deleteButton.style.gridRow = `span ${numRows}`;
    }


    const info = this.attachedAnnotationStates.get(state)!;
    info.listElements.set(annotation.id, element);
    element.addEventListener('mouseenter', () => {
      this.displayState.hoverState.value = {
        id: annotation.id,
        partIndex: 0,
        annotationLayerState: state,
      };
    });
    element.addEventListener('click', () => {
      this.state.value = {
        id: annotation.id,
        partIndex: 0,
        sourceIndex: state.sourceIndex,
        subsource: state.subsourceId
      };
    });

    element.addEventListener('mouseup', (event: MouseEvent) => {
      if (event.button === 2) {
        const {layerRank} = chunkTransform;
        const chunkPosition = new Float32Array(layerRank);
        const layerPosition = new Float32Array(layerRank);
        getCenterPosition(chunkPosition, annotation);
        matrix.transformPoint(
            layerPosition, chunkTransform.chunkToLayerTransform, layerRank + 1, chunkPosition,
            layerRank);
        setLayerPosition(this.layer, chunkTransform, layerPosition);
      }
    });

    return element;
  }
}

export class AnnotationDetailsTab extends Tab {
  private valid = false;
  private mouseEntered = false;
  private segmentListWidget: AnnotationSegmentListWidget|undefined;
  constructor(
      public state: Owned<SelectedAnnotationState>, public displayState: AnnotationDisplayState,
      public setLayerPosition:
          (layerPosition: Float32Array, annotationLayerState: AnnotationLayerState) => void) {
    super();
    this.element.classList.add('neuroglancer-annotation-details');
    this.registerDisposer(state);
    this.registerDisposer(this.state.changed.add(() => {
      this.valid = false;
      this.updateView();
    }));
    this.registerDisposer(this.visibility.changed.add(() => this.updateView()));
    this.state.changed.add(() => {
      this.valid = false;
      this.updateView();
    });
    this.element.addEventListener('mouseenter', () => {
      this.mouseEntered = true;
      const selected = this.state.value;
      const annotationLayerState = this.state.selectedAnnotationLayer;
      this.displayState.hoverState.value =
          (annotationLayerState !== undefined && selected !== undefined) ?
          {id: selected.id, partIndex: selected.partIndex || 0, annotationLayerState} :
          undefined;
    });
    this.element.addEventListener('mouseleave', () => {
      this.mouseEntered = false;
      this.displayState.hoverState.value = undefined;
    });
    this.updateView();
  }

  private updateView() {
    if (!this.visible) {
      this.element.style.display = 'none';
      return;
    }
    this.element.style.display = null;
    if (this.valid) {
      return;
    }
    const {element} = this;
    removeChildren(element);
    this.valid = true;
    const {reference} = this.state;
    if (reference === undefined) {
      return;
    }
    const value = this.state.value!;
    const annotation = reference.value;
    if (annotation == null) {
      return;
    }
    const annotationLayer = this.state.selectedAnnotationLayer!;
    if (this.mouseEntered) {
      this.displayState.hoverState.value = {
        id: value.id,
        partIndex: value.partIndex || 0,
        annotationLayerState: annotationLayer
      };
    }

    const handler = getAnnotationTypeHandler(annotation.type);

    const title = document.createElement('div');
    title.className = 'neuroglancer-annotation-details-title';

    const icon = document.createElement('div');
    icon.className = 'neuroglancer-annotation-details-icon';
    icon.textContent = handler.icon;

    const titleText = document.createElement('div');
    titleText.className = 'neuroglancer-annotation-details-title-text';
    titleText.textContent = `${handler.description}`;
    title.appendChild(icon);
    title.appendChild(titleText);

    if (!annotationLayer.source.readonly) {
      title.appendChild(makeDeleteButton({
        title: 'Delete annotation',
        onClick: () => {
          const ref = annotationLayer.source.getReference(value.id);
          try {
            annotationLayer.source.delete(ref);
          } finally {
            ref.dispose();
          }
        }
      }));
    }

    const closeButton = makeCloseButton();
    closeButton.title = 'Hide annotation details';
    closeButton.addEventListener('click', () => {
      this.state.value = undefined;
    });
    title.appendChild(closeButton);

    element.appendChild(title);

    const chunkTransform = annotationLayer.chunkTransform.value;
    if (chunkTransform.error === undefined) {
      const position = document.createElement('div');
      position.className = 'neuroglancer-annotation-details-position';
      getPositionSummary(
          position, annotation, chunkTransform,
          layerPosition => this.setLayerPosition(layerPosition, annotationLayer));
      element.appendChild(position);
    }

    // if (annotation.type === AnnotationType.AXIS_ALIGNED_BOUNDING_BOX) {
    //   const volume = document.createElement('div');
    //   volume.className = 'neuroglancer-annotation-details-volume';
    //   volume.textContent = formatBoundingBoxVolume(annotation.pointA, annotation.pointB,
    //   objectToGlobal); element.appendChild(volume);

    //   // FIXME: only do this if it is axis aligned
    //   const spatialOffset = transformVectorByMat4(
    //       tempVec3, vec3.subtract(tempVec3, annotation.pointA, annotation.pointB),
    //       objectToGlobal);
    //   const voxelVolume = document.createElement('div');
    //   voxelVolume.className = 'neuroglancer-annotation-details-volume-in-voxels';
    //   const voxelOffset = vec3.divide(tempVec3, spatialOffset, coordinateSpace!.scales as any);
    //   // FIXME voxelVolume.textContent = `${formatIntegerBounds(voxelOffset as vec3)}`;
    //   element.appendChild(voxelVolume);
    // } else if (annotation.type === AnnotationType.LINE) {
    //   const spatialOffset = transformVectorByMat4(
    //       tempVec3, vec3.subtract(tempVec3, annotation.pointA, annotation.pointB),
    //       objectToGlobal);
    //   const length = document.createElement('div');
    //   length.className = 'neuroglancer-annotation-details-length';
    //   const spatialLengthText = formatLength(vec3.length(spatialOffset));
    //   let voxelLengthText = '';
    //   if (coordinateSpace !== undefined) {
    //     const voxelLength = vec3.length(
    //         vec3.divide(tempVec3, spatialOffset, coordinateSpace.scales as any) as vec3); //
    //         FIXME
    //     voxelLengthText = `, ${Math.round(voxelLength)} vx`;
    //   }
    //   length.textContent = spatialLengthText + voxelLengthText;
    //   element.appendChild(length);
    // }

    let {segmentListWidget} = this;
    if (segmentListWidget !== undefined) {
      if (segmentListWidget.reference !== reference) {
        segmentListWidget.dispose();
        this.unregisterDisposer(segmentListWidget);
        segmentListWidget = this.segmentListWidget = undefined;
      }
    }
    if (segmentListWidget === undefined) {
      this.segmentListWidget = segmentListWidget =
          this.registerDisposer(new AnnotationSegmentListWidget(reference, annotationLayer));
    }
    element.appendChild(segmentListWidget.element);

    let widget = null;

    if (annotation.type === AnnotationType.POINT) {
      if (annotationLayer.source instanceof MultiscaleAnnotationSource) {
        if (annotationLayer.source.makeEditWidget) {
          widget = annotationLayer.source.makeEditWidget(reference);
        }
      }
    }

    if (widget) {
      element.appendChild(widget);
    } else {
      const description = document.createElement('textarea');
      description.value = annotation.description || '';
      description.rows = 3;
      description.className = 'neuroglancer-annotation-details-description';
      description.placeholder = 'Description';
      if (annotationLayer.source.readonly) {
        description.readOnly = true;
      } else {
        description.addEventListener('change', () => {
          const x = description.value;
          annotationLayer.source.update(reference, { ...annotation, description: x ? x : undefined });
          annotationLayer.source.commit(reference);
        });
      }
      element.appendChild(description);
    }
  }
}

export class AnnotationTab extends Tab {
  private layerView = this.registerDisposer(
      new AnnotationLayerView(this.layer, this.state.addRef(), this.layer.annotationDisplayState));
  private detailsTab = this.registerDisposer(new AnnotationDetailsTab(
      this.state, this.layer.annotationDisplayState,
      (layerPosition, state) => setLayerPosition(
          this.layer, state.chunkTransform.value as ChunkTransformParameters, layerPosition)));
  constructor(
      public layer: Borrowed<UserLayerWithAnnotations>,
      public state: Owned<SelectedAnnotationState>) {
    super();
    this.registerDisposer(state);
    const {element} = this;
    element.classList.add('neuroglancer-annotations-tab');
    element.appendChild(this.layerView.element);
    element.appendChild(this.detailsTab.element);
    const updateDetailsVisibility = () => {
      this.detailsTab.visibility.value = this.state.validValue !== undefined && this.visible ?
          WatchableVisibilityPriority.VISIBLE :
          WatchableVisibilityPriority.IGNORED;
    };
    this.registerDisposer(this.state.changed.add(updateDetailsVisibility));
    this.registerDisposer(this.visibility.changed.add(updateDetailsVisibility));
  }
}

function getSelectedAssocatedSegment(annotationLayer: AnnotationLayerState) {
  let segments: Uint64[]|undefined;
  const segmentationState = annotationLayer.displayState.segmentationState.value;
  if (segmentationState != null) {
    if (segmentationState.segmentSelectionState.hasSelectedSegment) {
      segments = [segmentationState.segmentSelectionState.selectedSegment.clone()];
    }
  }
  return segments;
}

abstract class PlaceAnnotationTool extends Tool {
  group: string;
  annotationDescription: string|undefined;
  constructor(public layer: UserLayerWithAnnotations, options: any) {
    super();
    this.annotationDescription = verifyObjectProperty(options, 'description', verifyOptionalString);
  }

  get annotationLayer() {
    for (const state of this.layer.annotationStates.states) {
      if (!state.source.readonly) return state;
    }
    return undefined;
  }
}

const ANNOTATE_POINT_TOOL_ID = 'annotatePoint';
const ANNOTATE_LINE_TOOL_ID = 'annotateLine';
const ANNOTATE_BOUNDING_BOX_TOOL_ID = 'annotateBoundingBox';
const ANNOTATE_ELLIPSOID_TOOL_ID = 'annotateSphere';

export class PlacePointTool extends PlaceAnnotationTool {
  constructor(layer: UserLayerWithAnnotations, options: any) {
    super(layer, options);
  }

  trigger(mouseState: MouseSelectionState) {
    const {annotationLayer} = this;
    if (annotationLayer === undefined) {
      // Not yet ready.
      return;
    }
    if (mouseState.active) {
      const point = getMousePositionInAnnotationCoordinates(mouseState, annotationLayer);
      if (point === undefined) return;
      const annotation: Annotation = {
        id: '',
        description: '',
        segments: getSelectedAssocatedSegment(annotationLayer),
        point,
        type: AnnotationType.POINT,
      };
      const reference = annotationLayer.source.add(annotation, /*commit=*/ true);
      this.layer.selectedAnnotation.value = {
        id: reference.id,
        sourceIndex: annotationLayer.sourceIndex,
        subsource: annotationLayer.subsourceId
      };
      reference.dispose();
    }
  }

  get description() {
    return `annotate point`;
  }

  toJSON() {
    return ANNOTATE_POINT_TOOL_ID;
  }
}

function getMousePositionInAnnotationCoordinates(
    mouseState: MouseSelectionState, annotationLayer: AnnotationLayerState): Float32Array|
    undefined {
  const chunkTransform = annotationLayer.chunkTransform.value;
  if (chunkTransform.error !== undefined) return undefined;
  const chunkPosition = new Float32Array(chunkTransform.modelTransform.unpaddedRank);
  if (!getChunkPositionFromCombinedGlobalLocalPositions(
          chunkPosition, mouseState.position, annotationLayer.localPosition.value,
          chunkTransform.layerRank, chunkTransform.combinedGlobalLocalToChunkTransform)) {
    return undefined;
  }
  return chunkPosition;
}

abstract class TwoStepAnnotationTool extends PlaceAnnotationTool {
  inProgressAnnotation:
      {annotationLayer: AnnotationLayerState, reference: AnnotationReference, disposer: () => void}|
      undefined;

  abstract getInitialAnnotation(
      mouseState: MouseSelectionState, annotationLayer: AnnotationLayerState): Annotation;
  abstract getUpdatedAnnotation(
      oldAnnotation: Annotation, mouseState: MouseSelectionState,
      annotationLayer: AnnotationLayerState): Annotation;

  trigger(mouseState: MouseSelectionState) {
    const {annotationLayer} = this;
    if (annotationLayer === undefined) {
      // Not yet ready.
      return;
    }
    if (mouseState.active) {
      const updatePointB = () => {
        const state = this.inProgressAnnotation!;
        const reference = state.reference;
        const newAnnotation =
            this.getUpdatedAnnotation(reference.value!, mouseState, annotationLayer);
        state.annotationLayer.source.update(reference, newAnnotation);
        this.layer.selectedAnnotation.value = {
          id: reference.id,
          sourceIndex: annotationLayer.sourceIndex,
          subsource: annotationLayer.subsourceId
        };
      };

      if (this.inProgressAnnotation === undefined) {
        const reference = annotationLayer.source.add(
            this.getInitialAnnotation(mouseState, annotationLayer), /*commit=*/ false);
        this.layer.selectedAnnotation.value = {
          id: reference.id,
          sourceIndex: annotationLayer.sourceIndex,
          subsource: annotationLayer.subsourceId,
        };
        const mouseDisposer = mouseState.changed.add(updatePointB);
        const disposer = () => {
          mouseDisposer();
          reference.dispose();
        };
        this.inProgressAnnotation = {
          annotationLayer,
          reference,
          disposer,
        };
      } else {
        updatePointB();
        this.inProgressAnnotation.annotationLayer.source.commit(
            this.inProgressAnnotation.reference);
        this.inProgressAnnotation.disposer();
        this.inProgressAnnotation = undefined;
      }
    }
  }

  disposed() {
    this.deactivate();
    super.disposed();
  }

  deactivate() {
    if (this.inProgressAnnotation !== undefined) {
      this.inProgressAnnotation.annotationLayer.source.delete(this.inProgressAnnotation.reference);
      this.inProgressAnnotation.disposer();
      this.inProgressAnnotation = undefined;
    }
  }
}


abstract class PlaceTwoCornerAnnotationTool extends TwoStepAnnotationTool {
  annotationType: AnnotationType.LINE|AnnotationType.AXIS_ALIGNED_BOUNDING_BOX;

  getInitialAnnotation(mouseState: MouseSelectionState, annotationLayer: AnnotationLayerState):
      Annotation {
    const point = getMousePositionInAnnotationCoordinates(mouseState, annotationLayer);
    return <AxisAlignedBoundingBox|Line>{
      id: '',
      type: this.annotationType,
      description: '',
      pointA: point,
      pointB: point,
    };
  }

  getUpdatedAnnotation(
      oldAnnotation: AxisAlignedBoundingBox|Line, mouseState: MouseSelectionState,
      annotationLayer: AnnotationLayerState): Annotation {
    const point = getMousePositionInAnnotationCoordinates(mouseState, annotationLayer);
    if (point === undefined) return oldAnnotation;
    return {...oldAnnotation, pointB: point};
  }
}

export class PlaceBoundingBoxTool extends PlaceTwoCornerAnnotationTool {
  get description() {
    return `annotate bounding box`;
  }

  toJSON() {
    return ANNOTATE_BOUNDING_BOX_TOOL_ID;
  }
}
PlaceBoundingBoxTool.prototype.annotationType = AnnotationType.AXIS_ALIGNED_BOUNDING_BOX;

export class PlaceLineTool extends PlaceTwoCornerAnnotationTool {
  get description() {
    return `annotate line`;
  }

  getInitialAnnotation(mouseState: MouseSelectionState, annotationLayer: AnnotationLayerState):
      Annotation {
    const result = super.getInitialAnnotation(mouseState, annotationLayer);
    result.segments = getSelectedAssocatedSegment(annotationLayer);
    return result;
  }

  getUpdatedAnnotation(
      oldAnnotation: Line|AxisAlignedBoundingBox, mouseState: MouseSelectionState,
      annotationLayer: AnnotationLayerState) {
    const result = super.getUpdatedAnnotation(oldAnnotation, mouseState, annotationLayer);
    const segments = result.segments;
    if (segments !== undefined && segments.length > 0) {
      segments.length = 1;
    }
    let newSegments = getSelectedAssocatedSegment(annotationLayer);
    if (newSegments && segments) {
      newSegments = newSegments.filter(x => segments.findIndex(y => Uint64.equal(x, y)) === -1);
    }
    result.segments = [...(segments || []), ...(newSegments || [])] || undefined;
    return result;
  }

  toJSON() {
    return ANNOTATE_LINE_TOOL_ID;
  }
}
PlaceLineTool.prototype.annotationType = AnnotationType.LINE;

class PlaceEllipsoidTool extends TwoStepAnnotationTool {
  getInitialAnnotation(mouseState: MouseSelectionState, annotationLayer: AnnotationLayerState):
      Annotation {
    const point = getMousePositionInAnnotationCoordinates(mouseState, annotationLayer);

    return <Ellipsoid>{
      type: AnnotationType.ELLIPSOID,
      id: '',
      description: '',
      segments: getSelectedAssocatedSegment(annotationLayer),
      center: point,
      radii: vec3.fromValues(0, 0, 0),
    };
  }

  getUpdatedAnnotation(
      oldAnnotation: Ellipsoid, mouseState: MouseSelectionState,
      annotationLayer: AnnotationLayerState) {
    const radii = getMousePositionInAnnotationCoordinates(mouseState, annotationLayer);
    if (radii === undefined) return oldAnnotation;
    const center = oldAnnotation.center;
    const rank = center.length;
    for (let i = 0; i < rank; ++i) {
      radii[i] = Math.abs(center[i] - radii[i]);
    }
    return <Ellipsoid>{
      ...oldAnnotation,
      radii,
    };
  }
  get description() {
    return `annotate ellipsoid`;
  }

  toJSON() {
    return ANNOTATE_ELLIPSOID_TOOL_ID;
  }
}

registerTool(
    ANNOTATE_POINT_TOOL_ID,
    (layer, options) => new PlacePointTool(<UserLayerWithAnnotations>layer, options));
registerTool(
    ANNOTATE_BOUNDING_BOX_TOOL_ID,
    (layer, options) => new PlaceBoundingBoxTool(<UserLayerWithAnnotations>layer, options));
registerTool(
    ANNOTATE_LINE_TOOL_ID,
    (layer, options) => new PlaceLineTool(<UserLayerWithAnnotations>layer, options));
registerTool(
    ANNOTATE_ELLIPSOID_TOOL_ID,
    (layer, options) => new PlaceEllipsoidTool(<UserLayerWithAnnotations>layer, options));

export interface UserLayerWithAnnotations extends UserLayer {
  selectedAnnotation: SelectedAnnotationState;
<<<<<<< HEAD
  annotationDisplayState: AnnotationDisplayState;
  annotationStates: MergedAnnotationStates;
  initializeAnnotationLayerViewTab(tab: AnnotationLayerView): void;
}

=======
  annotationColor: TrackableRGB;
  annotationFillOpacity: TrackableAlphaValue;
  pointRadius: TrackableFiniteFloat;
  initializeAnnotationLayerViewTab(tab: AnnotationLayerView): void;
}

export function getAnnotationRenderOptions(userLayer: UserLayerWithAnnotations) {
  return {color: userLayer.annotationColor, fillOpacity: userLayer.annotationFillOpacity, pointRadius: userLayer.pointRadius};
}

>>>>>>> 8afaadf4
const SELECTED_ANNOTATION_JSON_KEY = 'selectedAnnotation';
const ANNOTATION_COLOR_JSON_KEY = 'annotationColor';
const ANNOTATION_FILL_OPACITY_JSON_KEY = 'annotationFillOpacity';
const ANNOTATION_POINT_RADIUS_JSON_KEY = 'pointRadius';

export function UserLayerWithAnnotationsMixin<TBase extends {new (...args: any[]): UserLayer}>(
    Base: TBase) {
  abstract class C extends Base implements UserLayerWithAnnotations {
<<<<<<< HEAD
    annotationStates = this.registerDisposer(new MergedAnnotationStates());
    annotationDisplayState = new AnnotationDisplayState();
    selectedAnnotation = this.registerDisposer(new SelectedAnnotationState(this.annotationStates));
=======
    annotationLayerState = this.registerDisposer(new WatchableRefCounted<AnnotationLayerState>());
    selectedAnnotation =
        this.registerDisposer(new SelectedAnnotationState(this.annotationLayerState.addRef()));
    annotationColor = new TrackableRGB(vec3.fromValues(1, 1, 0));
    annotationFillOpacity = trackableAlphaValue(0.0);
    pointRadius = trackableFiniteFloat(6);
>>>>>>> 8afaadf4

    constructor(...args: any[]) {
      super(...args);
      this.selectedAnnotation.changed.add(this.specificationChanged.dispatch);
<<<<<<< HEAD
      this.annotationDisplayState.color.changed.add(this.specificationChanged.dispatch);
      this.annotationDisplayState.fillOpacity.changed.add(this.specificationChanged.dispatch);
=======
      this.annotationColor.changed.add(this.specificationChanged.dispatch);
      this.annotationFillOpacity.changed.add(this.specificationChanged.dispatch);
      this.pointRadius.changed.add(this.specificationChanged.dispatch);
>>>>>>> 8afaadf4
      this.tabs.add('annotations', {
        label: 'Annotations',
        order: 10,
        getter: () => new AnnotationTab(this, this.selectedAnnotation.addRef())
      });

      let annotationStateReadyBinding: (() => void)|undefined;

      const updateReadyBinding = () => {
        const isReady = this.isReady;
        if (isReady && annotationStateReadyBinding !== undefined) {
          annotationStateReadyBinding();
          annotationStateReadyBinding = undefined;
        } else if (!isReady && annotationStateReadyBinding === undefined) {
          annotationStateReadyBinding = this.annotationStates.markLoading();
        }
      };
      this.readyStateChanged.add(updateReadyBinding);
      updateReadyBinding();

      const {mouseState} = this.manager.layerSelectedValues;
      this.registerDisposer(mouseState.changed.add(() => {
        if (mouseState.active) {
          const {pickedAnnotationLayer} = mouseState;
          if (pickedAnnotationLayer !== undefined &&
              this.annotationStates.states.includes(pickedAnnotationLayer)) {
            const existingValue = this.annotationDisplayState.hoverState.value;
            if (existingValue === undefined || existingValue.id !== mouseState.pickedAnnotationId!
                || existingValue.partIndex !== mouseState.pickedOffset ||
                existingValue.annotationLayerState !== pickedAnnotationLayer) {
              this.annotationDisplayState.hoverState.value = {
                id: mouseState.pickedAnnotationId!,
                partIndex: mouseState.pickedOffset,
                annotationLayerState: pickedAnnotationLayer,
              };
            }
            return;
          }
        }
        this.annotationDisplayState.hoverState.value = undefined;
      }));
    }

    initializeAnnotationLayerViewTab(tab: AnnotationLayerView) {
      tab;
    }

    restoreState(specification: any) {
      super.restoreState(specification);
      this.selectedAnnotation.restoreState(specification[SELECTED_ANNOTATION_JSON_KEY]);
<<<<<<< HEAD
      this.annotationDisplayState.color.restoreState(specification[ANNOTATION_COLOR_JSON_KEY]);
      this.annotationDisplayState.fillOpacity.restoreState(
          specification[ANNOTATION_FILL_OPACITY_JSON_KEY]);
    }

    addLocalAnnotations(
        loadedSubsource: LoadedDataSubsource, source: AnnotationSource, role: RenderLayerRole) {
      const {subsourceEntry} = loadedSubsource;
      const state = new AnnotationLayerState({
        localPosition: this.localPosition,
        transform: loadedSubsource.getRenderLayerTransform(),
        source,
        displayState: this.annotationDisplayState,
        dataSource: loadedSubsource.loadedDataSource.layerDataSource,
        subsourceIndex: loadedSubsource.subsourceIndex,
        subsourceId: subsourceEntry.id,
        role,
      });
      this.addAnnotationLayerState(state, loadedSubsource);
    }

    addStaticAnnotations(loadedSubsource: LoadedDataSubsource) {
      const {subsourceEntry} = loadedSubsource;
      const {staticAnnotations} = subsourceEntry.subsource;
      if (staticAnnotations === undefined) return false;
      loadedSubsource.activate(() => {
        this.addLocalAnnotations(
            loadedSubsource, staticAnnotations, RenderLayerRole.DEFAULT_ANNOTATION);
      });
      return true;
    }

    addAnnotationLayerState(state: AnnotationLayerState, loadedSubsource: LoadedDataSubsource) {
      const refCounted = loadedSubsource.activated!;
      refCounted.registerDisposer(this.annotationStates.add(state));
      const annotationLayer = new AnnotationLayer(this.manager.chunkManager, state.addRef());
      {
        const renderLayer = new SliceViewAnnotationLayer(annotationLayer);
        refCounted.registerDisposer(this.addRenderLayer(renderLayer));
        refCounted.registerDisposer(loadedSubsource.messages.addChild(renderLayer.messages));
      }
      {
        const renderLayer = new PerspectiveViewAnnotationLayer(annotationLayer.addRef());
        refCounted.registerDisposer(this.addRenderLayer(renderLayer));
        refCounted.registerDisposer(loadedSubsource.messages.addChild(renderLayer.messages));
      }
      if (annotationLayer.source instanceof MultiscaleAnnotationSource) {
        const dataFetchLayer = refCounted.registerDisposer(new DataFetchSliceViewRenderLayer(
            annotationLayer.source.addRef(),
            {transform: state.transform, localPosition: state.localPosition}));
        refCounted.registerDisposer(loadedSubsource.messages.addChild(dataFetchLayer.messages));
        refCounted.registerDisposer(
            registerNested(this.annotationDisplayState.filterBySegmentation, (context, value) => {
              if (!value) {
                context.registerDisposer(this.addRenderLayer(dataFetchLayer.addRef()));
              }
            }));
      }
=======
      this.annotationColor.restoreState(specification[ANNOTATION_COLOR_JSON_KEY]);
      this.annotationFillOpacity.restoreState(specification[ANNOTATION_FILL_OPACITY_JSON_KEY]);
      this.pointRadius.restoreState(specification[ANNOTATION_POINT_RADIUS_JSON_KEY]);
>>>>>>> 8afaadf4
    }

    toJSON() {
      const x = super.toJSON();
      x[SELECTED_ANNOTATION_JSON_KEY] = this.selectedAnnotation.toJSON();
<<<<<<< HEAD
      x[ANNOTATION_COLOR_JSON_KEY] = this.annotationDisplayState.color.toJSON();
      x[ANNOTATION_FILL_OPACITY_JSON_KEY] = this.annotationDisplayState.fillOpacity.toJSON();
=======
      x[ANNOTATION_COLOR_JSON_KEY] = this.annotationColor.toJSON();
      x[ANNOTATION_FILL_OPACITY_JSON_KEY] = this.annotationFillOpacity.toJSON();
      x[ANNOTATION_POINT_RADIUS_JSON_KEY] = this.pointRadius.toJSON();
>>>>>>> 8afaadf4
      return x;
    }
  }
  return C;
}<|MERGE_RESOLUTION|>--- conflicted
+++ resolved
@@ -52,7 +52,6 @@
 import {RangeWidget} from 'neuroglancer/widget/range';
 import {Tab} from 'neuroglancer/widget/tab_view';
 import {Uint64EntryWidget} from 'neuroglancer/widget/uint64_entry_widget';
-import { TrackableFiniteFloat, trackableFiniteFloat } from '../trackable_finite_float';
 
 interface AnnotationIdAndPart {
   id: string, sourceIndex: number;
@@ -568,24 +567,6 @@
     this.element.classList.add('neuroglancer-annotation-layer-view');
     this.listContainer.classList.add('neuroglancer-annotation-list');
     this.registerDisposer(state);
-<<<<<<< HEAD
-=======
-    this.registerDisposer(voxelSize);
-    this.registerDisposer(annotationLayer);
-    const {source} = annotationLayer;
-    const updateView = () => {
-      this.updated = false;
-      this.updateView();
-    };
-    this.registerDisposer(
-        source.childAdded.add((annotation) => this.addAnnotationElement(annotation)));
-    this.registerDisposer(
-        source.childUpdated.add((annotation) => this.updateAnnotationElement(annotation)));
-    this.registerDisposer(
-        source.childDeleted.add((annotationId) => this.deleteAnnotationElement(annotationId)));
-    this.registerDisposer(
-        source.childRefreshed.add(() => this.clearAnnotationListElements()));
->>>>>>> 8afaadf4
     this.registerDisposer(this.visibility.changed.add(() => this.updateView()));
     this.registerDisposer(
         state.annotationStates.changed.add(() => this.updateAttachedAnnotationLayerStates()));
@@ -601,17 +582,13 @@
       this.element.appendChild(widget.element);
     }
 
-<<<<<<< HEAD
-    const colorPicker = this.registerDisposer(new ColorWidget(this.displayState.color));
-=======
     {
-      const widget = this.registerDisposer(new RangeWidget(this.annotationLayer.pointRadius, {min: 5, max: 20, step: 1}));
+      const widget = this.registerDisposer(new RangeWidget(this.displayState.pointRadius, {min: 5, max: 20, step: 1}));
       widget.promptElement.textContent = 'Point radius';
       this.element.appendChild(widget.element);
     }
 
-    const colorPicker = this.registerDisposer(new ColorWidget(this.annotationLayer.color));
->>>>>>> 8afaadf4
+    const colorPicker = this.registerDisposer(new ColorWidget(this.displayState.color));
     colorPicker.element.title = 'Change annotation display color';
     toolbox.appendChild(colorPicker.element);
     const {mutableControls} = this;
@@ -876,8 +853,8 @@
   }
 
   clearAnnotationListElements() {
-    removeChildren(this.annotationListContainer);
-    this.annotationListElements.clear()
+    // removeChildren(this.annotationListContainer);
+    // this.annotationListElements.clear()
   }
 
   private resetOnUpdate() {
@@ -1522,24 +1499,11 @@
 
 export interface UserLayerWithAnnotations extends UserLayer {
   selectedAnnotation: SelectedAnnotationState;
-<<<<<<< HEAD
   annotationDisplayState: AnnotationDisplayState;
   annotationStates: MergedAnnotationStates;
   initializeAnnotationLayerViewTab(tab: AnnotationLayerView): void;
 }
 
-=======
-  annotationColor: TrackableRGB;
-  annotationFillOpacity: TrackableAlphaValue;
-  pointRadius: TrackableFiniteFloat;
-  initializeAnnotationLayerViewTab(tab: AnnotationLayerView): void;
-}
-
-export function getAnnotationRenderOptions(userLayer: UserLayerWithAnnotations) {
-  return {color: userLayer.annotationColor, fillOpacity: userLayer.annotationFillOpacity, pointRadius: userLayer.pointRadius};
-}
-
->>>>>>> 8afaadf4
 const SELECTED_ANNOTATION_JSON_KEY = 'selectedAnnotation';
 const ANNOTATION_COLOR_JSON_KEY = 'annotationColor';
 const ANNOTATION_FILL_OPACITY_JSON_KEY = 'annotationFillOpacity';
@@ -1548,30 +1512,16 @@
 export function UserLayerWithAnnotationsMixin<TBase extends {new (...args: any[]): UserLayer}>(
     Base: TBase) {
   abstract class C extends Base implements UserLayerWithAnnotations {
-<<<<<<< HEAD
     annotationStates = this.registerDisposer(new MergedAnnotationStates());
     annotationDisplayState = new AnnotationDisplayState();
     selectedAnnotation = this.registerDisposer(new SelectedAnnotationState(this.annotationStates));
-=======
-    annotationLayerState = this.registerDisposer(new WatchableRefCounted<AnnotationLayerState>());
-    selectedAnnotation =
-        this.registerDisposer(new SelectedAnnotationState(this.annotationLayerState.addRef()));
-    annotationColor = new TrackableRGB(vec3.fromValues(1, 1, 0));
-    annotationFillOpacity = trackableAlphaValue(0.0);
-    pointRadius = trackableFiniteFloat(6);
->>>>>>> 8afaadf4
 
     constructor(...args: any[]) {
       super(...args);
       this.selectedAnnotation.changed.add(this.specificationChanged.dispatch);
-<<<<<<< HEAD
       this.annotationDisplayState.color.changed.add(this.specificationChanged.dispatch);
       this.annotationDisplayState.fillOpacity.changed.add(this.specificationChanged.dispatch);
-=======
-      this.annotationColor.changed.add(this.specificationChanged.dispatch);
-      this.annotationFillOpacity.changed.add(this.specificationChanged.dispatch);
-      this.pointRadius.changed.add(this.specificationChanged.dispatch);
->>>>>>> 8afaadf4
+      this.annotationDisplayState.pointRadius.changed.add(this.specificationChanged.dispatch);
       this.tabs.add('annotations', {
         label: 'Annotations',
         order: 10,
@@ -1622,10 +1572,10 @@
     restoreState(specification: any) {
       super.restoreState(specification);
       this.selectedAnnotation.restoreState(specification[SELECTED_ANNOTATION_JSON_KEY]);
-<<<<<<< HEAD
       this.annotationDisplayState.color.restoreState(specification[ANNOTATION_COLOR_JSON_KEY]);
       this.annotationDisplayState.fillOpacity.restoreState(
           specification[ANNOTATION_FILL_OPACITY_JSON_KEY]);
+      this.annotationDisplayState.pointRadius.restoreState(specification[ANNOTATION_POINT_RADIUS_JSON_KEY]);
     }
 
     addLocalAnnotations(
@@ -1681,24 +1631,14 @@
               }
             }));
       }
-=======
-      this.annotationColor.restoreState(specification[ANNOTATION_COLOR_JSON_KEY]);
-      this.annotationFillOpacity.restoreState(specification[ANNOTATION_FILL_OPACITY_JSON_KEY]);
-      this.pointRadius.restoreState(specification[ANNOTATION_POINT_RADIUS_JSON_KEY]);
->>>>>>> 8afaadf4
     }
 
     toJSON() {
       const x = super.toJSON();
       x[SELECTED_ANNOTATION_JSON_KEY] = this.selectedAnnotation.toJSON();
-<<<<<<< HEAD
       x[ANNOTATION_COLOR_JSON_KEY] = this.annotationDisplayState.color.toJSON();
       x[ANNOTATION_FILL_OPACITY_JSON_KEY] = this.annotationDisplayState.fillOpacity.toJSON();
-=======
-      x[ANNOTATION_COLOR_JSON_KEY] = this.annotationColor.toJSON();
-      x[ANNOTATION_FILL_OPACITY_JSON_KEY] = this.annotationFillOpacity.toJSON();
-      x[ANNOTATION_POINT_RADIUS_JSON_KEY] = this.pointRadius.toJSON();
->>>>>>> 8afaadf4
+      x[ANNOTATION_POINT_RADIUS_JSON_KEY] = this.annotationDisplayState.pointRadius.toJSON();
       return x;
     }
   }

/**
 * @license
 * Copyright 2016 Google Inc.
 * Licensed under the Apache License, Version 2.0 (the "License");
 * you may not use this file except in compliance with the License.
 * You may obtain a copy of the License at
 *
 *      http://www.apache.org/licenses/LICENSE-2.0
 *
 * Unless required by applicable law or agreed to in writing, software
 * distributed under the License is distributed on an "AS IS" BASIS,
 * WITHOUT WARRANTIES OR CONDITIONS OF ANY KIND, either express or implied.
 * See the License for the specific language governing permissions and
 * limitations under the License.
 */

import './user_layer.css';

import {AnnotationType, LocalAnnotationSource} from 'neuroglancer/annotation';
import {AnnotationLayerState} from 'neuroglancer/annotation/frontend';
import {CoordinateTransformSpecification, makeCoordinateSpace} from 'neuroglancer/coordinate_transform';
import {DataSourceSpecification, localAnnotationsUrl, LocalDataSource} from 'neuroglancer/datasource';
import {LayerReference, ManagedUserLayer, registerLayerType, registerLayerTypeDetector, UserLayer} from 'neuroglancer/layer';
import {LoadedDataSubsource} from 'neuroglancer/layer_data_source';
import {getWatchableRenderLayerTransform} from 'neuroglancer/render_coordinate_transform';
import {RenderLayerRole} from 'neuroglancer/renderlayer';
import {SegmentationDisplayState} from 'neuroglancer/segmentation_display_state/frontend';
import {SegmentationUserLayer} from 'neuroglancer/segmentation_user_layer';
import {ElementVisibilityFromTrackableBoolean, TrackableBooleanCheckbox} from 'neuroglancer/trackable_boolean';
import {makeDerivedWatchableValue} from 'neuroglancer/trackable_value';
import {AnnotationLayerView, UserLayerWithAnnotationsMixin} from 'neuroglancer/ui/annotations';
import {Borrowed} from 'neuroglancer/util/disposable';
import {parseArray, parseFixedLengthArray, verify3dVec, verifyFinitePositiveFloat, verifyOptionalObjectProperty} from 'neuroglancer/util/json';
import {LayerReferenceWidget} from 'neuroglancer/widget/layer_reference';

const POINTS_JSON_KEY = 'points';
const ANNOTATIONS_JSON_KEY = 'annotations';

function addPointAnnotations(annotations: LocalAnnotationSource, obj: any) {
  if (obj === undefined) {
    return;
  }
  parseArray(obj, (x, i) => {
    annotations.add({
      type: AnnotationType.POINT,
      id: '' + i,
      point: verify3dVec(x),
    });
  });
}

function isValidLinkedSegmentationLayer(layer: ManagedUserLayer) {
  const userLayer = layer.layer;
  if (userLayer === null) {
    return true;
  }
  if (userLayer instanceof SegmentationUserLayer) {
    return true;
  }
  return false;
}

function getSegmentationDisplayState(layer: ManagedUserLayer|undefined): SegmentationDisplayState|
    undefined {
  if (layer === undefined) {
    return undefined;
  }
  const userLayer = layer.layer;
  if (userLayer === null) {
    return undefined;
  }
  if (!(userLayer instanceof SegmentationUserLayer)) {
    return undefined;
  }
  return userLayer.displayState;
}

const LINKED_SEGMENTATION_LAYER_JSON_KEY = 'linkedSegmentationLayer';
const FILTER_BY_SEGMENTATION_JSON_KEY = 'filterBySegmentation';
<<<<<<< HEAD
const Base = UserLayerWithAnnotationsMixin(UserLayer);
=======
const FILTER_BY_SEGMENTATION_AVAILABLE_JSON_KEY = 'filterBySegmentationAvailable';

const Base = UserLayerWithAnnotationsMixin(UserLayerWithCoordinateTransformMixin(UserLayer));
>>>>>>> 8afaadf4
export class AnnotationUserLayer extends Base {
  localAnnotations: LocalAnnotationSource|undefined;
  private localAnnotationsJson: any = undefined;
  private pointAnnotationsJson: any = undefined;
  linkedSegmentationLayer = this.registerDisposer(
      new LayerReference(this.manager.rootLayers.addRef(), isValidLinkedSegmentationLayer));
<<<<<<< HEAD
=======
  filterBySegmentation = new TrackableBoolean(false);
  filterBySegmentationAvailable = new TrackableBoolean(true);
>>>>>>> 8afaadf4

  disposed() {
    const {localAnnotations} = this;
    if (localAnnotations !== undefined) {
      localAnnotations.dispose();
    }
    super.disposed();
  }

  constructor(managedLayer: Borrowed<ManagedUserLayer>, specification: any) {
    super(managedLayer, specification);
    this.linkedSegmentationLayer.restoreState(specification[LINKED_SEGMENTATION_LAYER_JSON_KEY]);
    this.annotationDisplayState.filterBySegmentation.restoreState(
        specification[FILTER_BY_SEGMENTATION_JSON_KEY]);
    this.registerDisposer(this.annotationDisplayState.filterBySegmentation.changed.add(
        this.specificationChanged.dispatch));
    this.localAnnotationsJson = specification[ANNOTATIONS_JSON_KEY];
    this.pointAnnotationsJson = specification[POINTS_JSON_KEY];

    const segmentationState = this.annotationDisplayState.segmentationState;
    const setSegmentationState = () => {
      const {linkedSegmentationLayer} = this;
      if (linkedSegmentationLayer.layerName === undefined) {
        segmentationState.value = null;
      } else {
        const {layer} = linkedSegmentationLayer;
        segmentationState.value = getSegmentationDisplayState(layer);
      }
    };
    this.registerDisposer(this.linkedSegmentationLayer.changed.add(setSegmentationState));
    setSegmentationState();

    // if (sourceUrl === undefined) {
    //   this.voxelSize.restoreState(specification[VOXEL_SIZE_JSON_KEY]);
    //   this.localAnnotations.restoreState(specification[ANNOTATIONS_JSON_KEY]);
    //   // Handle legacy "points" property.
    //   addPointAnnotations(this.localAnnotations, specification[POINTS_JSON_KEY]);
    //   let voxelSizeValid = false;
    //   const handleVoxelSizeChanged = () => {
    //     if (!this.voxelSize.valid && manager.voxelSize.valid) {
    //       this.voxelSize.size.set(manager.voxelSize.size);
    //       this.voxelSize.setValid();
    //     }
    //     if (this.voxelSize.valid && voxelSizeValid === false) {
    //       const derivedTransform = new WatchableCoordinateTransform(3);
    //       this.registerDisposer(
    //           makeDerivedCoordinateTransform(derivedTransform, this.transform, (output, input)
    //           => {
    //             const voxelScalingMatrix =
    //                 mat4.fromScaling(mat4.create(), this.voxelSize.size as vec3);
    //             mat4.multiply(output as mat4, input as mat4, voxelScalingMatrix);
    //           }));
    //       this.annotationLayerState.value = new AnnotationLayerState({
    //         transform: derivedTransform,
    //         source: this.localAnnotations.addRef(),
    //         ...this.getAnnotationRenderOptions()
    //       });
    //       voxelSizeValid = true;
    //     }
    //   };
    //   this.registerDisposer(this.localAnnotations.changed.add(this.specificationChanged.dispatch));
    //   this.registerDisposer(this.voxelSize.changed.add(this.specificationChanged.dispatch));
    //   this.registerDisposer(this.voxelSize.changed.add(handleVoxelSizeChanged));
    //   this.registerDisposer(this.manager.voxelSize.changed.add(handleVoxelSizeChanged));
    //   handleVoxelSizeChanged();
    // } else {
    //   StatusMessage
    //       .forPromise(
    //           this.manager.dataSourceProviderRegistry.getAnnotationSource(
    //               this.manager.chunkManager, sourceUrl),
    //           {
    //             initialMessage: `Retrieving metadata for volume ${sourceUrl}.`,
    //             delay: true,
    //             errorPrefix: `Error retrieving metadata for volume ${sourceUrl}: `,
    //           })
    //       .then(source => {
    //         if (this.wasDisposed) {
    //           return;
    //         }
    //         this.annotationLayerState.value = new AnnotationLayerState(
    //             {transform: this.transform, source, ...this.getAnnotationRenderOptions()});
    //       });
    // }
    this.tabs.default = 'annotations';
  }

<<<<<<< HEAD
  getLegacyDataSourceSpecifications(
      sourceSpec: any, layerSpec: any,
      legacyTransform: CoordinateTransformSpecification|undefined): DataSourceSpecification[] {
    if (Object.prototype.hasOwnProperty.call(layerSpec, 'source')) {
      return super.getLegacyDataSourceSpecifications(sourceSpec, layerSpec, legacyTransform);
    }
    const scales = verifyOptionalObjectProperty(
        layerSpec, 'voxelSize',
        voxelSizeObj => parseFixedLengthArray(
            new Float64Array(3), voxelSizeObj, x => verifyFinitePositiveFloat(x) / 1e9));
    const units = ['m', 'm', 'm'];
    if (scales !== undefined) {
      const inputSpace = makeCoordinateSpace({rank: 3, units, scales, names: ['x', 'y', 'z']});
      if (legacyTransform === undefined) {
        legacyTransform = {
          outputSpace: inputSpace,
          sourceRank: 3,
          transform: undefined,
          inputSpace,
        };
      } else {
        legacyTransform = {
          ...legacyTransform,
          inputSpace,
        };
      }
    }
    return [{
      url: localAnnotationsUrl,
      transform: legacyTransform,
      enableDefaultSubsources: true,
      subsources: new Map(),
    }];
  }

  activateDataSubsources(subsources: Iterable<LoadedDataSubsource>) {
    let hasLocalAnnotations = false;
    for (const loadedSubsource of subsources) {
      if (this.addStaticAnnotations(loadedSubsource)) continue;
      const {subsourceEntry} = loadedSubsource;
      const {local} = subsourceEntry.subsource;
      if (local === LocalDataSource.annotations) {
        if (hasLocalAnnotations) {
          loadedSubsource.deactivate('Only one local annotations source per layer is supported');
          continue;
=======
  constructor(manager: LayerListSpecification, specification: any) {
    super(manager, specification);
    const sourceUrl = this.sourceUrl = specification[SOURCE_JSON_KEY];
    this.linkedSegmentationLayer.restoreState(specification[LINKED_SEGMENTATION_LAYER_JSON_KEY]);
    this.filterBySegmentation.restoreState(specification[FILTER_BY_SEGMENTATION_JSON_KEY]);
    this.filterBySegmentationAvailable.restoreState(specification[FILTER_BY_SEGMENTATION_AVAILABLE_JSON_KEY]);
    if (sourceUrl === undefined) {
      this.isReady = true;
      this.voxelSize.restoreState(specification[VOXEL_SIZE_JSON_KEY]);
      this.localAnnotations.restoreState(specification[ANNOTATIONS_JSON_KEY]);
      // Handle legacy "points" property.
      addPointAnnotations(this.localAnnotations, specification[POINTS_JSON_KEY]);
      let voxelSizeValid = false;
      const handleVoxelSizeChanged = () => {
        if (!this.voxelSize.valid && manager.voxelSize.valid) {
          vec3.copy(this.voxelSize.size, manager.voxelSize.size);
          this.voxelSize.setValid();
>>>>>>> 8afaadf4
        }
        hasLocalAnnotations = true;
        loadedSubsource.activate(refCounted => {
          const localAnnotations = this.localAnnotations =
              new LocalAnnotationSource(loadedSubsource.loadedDataSource.transform);
          try {
            localAnnotations.restoreState(this.localAnnotationsJson);
          } catch {
          }
          refCounted.registerDisposer(() => {
            localAnnotations.dispose();
            this.localAnnotations = undefined;
          });
<<<<<<< HEAD
          refCounted.registerDisposer(
              this.localAnnotations.changed.add(this.specificationChanged.dispatch));
          try {
            addPointAnnotations(this.localAnnotations, this.pointAnnotationsJson);
          } catch {
          }
          this.pointAnnotationsJson = undefined;
          this.localAnnotationsJson = undefined;

          const state = new AnnotationLayerState({
            localPosition: this.localPosition,
            transform: refCounted.registerDisposer(getWatchableRenderLayerTransform(
                this.manager.root.coordinateSpace, this.localPosition.coordinateSpace,
                loadedSubsource.loadedDataSource.transform, undefined)),
            source: localAnnotations.addRef(),
            displayState: this.annotationDisplayState,
            dataSource: loadedSubsource.loadedDataSource.layerDataSource,
            subsourceIndex: loadedSubsource.subsourceIndex,
            subsourceId: subsourceEntry.id,
            role: RenderLayerRole.ANNOTATION,
          });
          this.addAnnotationLayerState(state, loadedSubsource);
        });
        continue;
      }
      const {annotation} = subsourceEntry.subsource;
      if (annotation !== undefined) {
        loadedSubsource.activate(() => {
          const state = new AnnotationLayerState({
            localPosition: this.localPosition,
            transform: loadedSubsource.getRenderLayerTransform(),
            source: annotation,
            displayState: this.annotationDisplayState,
            dataSource: loadedSubsource.loadedDataSource.layerDataSource,
            subsourceIndex: loadedSubsource.subsourceIndex,
            subsourceId: subsourceEntry.id,
            role: RenderLayerRole.ANNOTATION,
=======
          voxelSizeValid = true;
        }
      };
      this.registerDisposer(this.localAnnotations.changed.add(this.specificationChanged.dispatch));
      this.registerDisposer(this.voxelSize.changed.add(this.specificationChanged.dispatch));
      this.registerDisposer(
          this.filterBySegmentation.changed.add(this.specificationChanged.dispatch));
      this.registerDisposer(this.filterBySegmentationAvailable.changed.add(this.specificationChanged.dispatch));
      this.registerDisposer(this.voxelSize.changed.add(handleVoxelSizeChanged));
      this.registerDisposer(this.manager.voxelSize.changed.add(handleVoxelSizeChanged));
      handleVoxelSizeChanged();
    } else {
      StatusMessage
          .forPromise(
              this.manager.dataSourceProvider.getAnnotationSource(
                  this.manager.chunkManager, sourceUrl),
              {
                initialMessage: `Retrieving metadata for volume ${sourceUrl}.`,
                delay: true,
                errorPrefix: `Error retrieving metadata for volume ${sourceUrl}: `,
              })
          .then(source => {
            if (this.wasDisposed) {
              return;
            }
            this.annotationLayerState.value = new AnnotationLayerState(
                {transform: this.transform, source, ...this.getAnnotationRenderOptions()});
            this.isReady = true;
>>>>>>> 8afaadf4
          });
          this.addAnnotationLayerState(state, loadedSubsource);
        });
        continue;
      }
      loadedSubsource.deactivate('Not compatible with annotation layer');
    }
  }

  initializeAnnotationLayerViewTab(tab: AnnotationLayerView) {
    const widget = tab.registerDisposer(new LayerReferenceWidget(this.linkedSegmentationLayer));
    widget.element.insertBefore(
        document.createTextNode('Linked segmentation: '), widget.element.firstChild);
    tab.element.appendChild(widget.element);

    {
      const checkboxWidget = this.registerDisposer(
          new TrackableBooleanCheckbox(tab.displayState.filterBySegmentation));
      const label = document.createElement('label');
      label.textContent = 'Filter by segmentation: ';
      label.appendChild(checkboxWidget.element);
      checkboxWidget.element.disabled = !this.filterBySegmentationAvailable.value;
      tab.element.appendChild(label);
      tab.registerDisposer(new ElementVisibilityFromTrackableBoolean(
          this.registerDisposer(
              makeDerivedWatchableValue(v => v !== undefined, tab.displayState.segmentationState)),
          label));
    }
  }

  toJSON() {
    const x = super.toJSON();
    if (this.localAnnotations !== undefined) {
      x[ANNOTATIONS_JSON_KEY] = this.localAnnotations.toJSON();
    } else if (this.localAnnotationsJson !== undefined) {
      x[ANNOTATIONS_JSON_KEY] = this.localAnnotationsJson;
    }
    x[LINKED_SEGMENTATION_LAYER_JSON_KEY] = this.linkedSegmentationLayer.toJSON();
<<<<<<< HEAD
    x[FILTER_BY_SEGMENTATION_JSON_KEY] = this.annotationDisplayState.filterBySegmentation.toJSON();
=======
    x[FILTER_BY_SEGMENTATION_JSON_KEY] = this.filterBySegmentation.toJSON();
    x[FILTER_BY_SEGMENTATION_AVAILABLE_JSON_KEY] = this.filterBySegmentationAvailable.toJSON();
>>>>>>> 8afaadf4
    return x;
  }

  static type = 'annotation';
}

registerLayerType('annotation', AnnotationUserLayer);
registerLayerType('pointAnnotation', AnnotationUserLayer);
registerLayerTypeDetector(subsource => {
  if (subsource.local === LocalDataSource.annotations) return AnnotationUserLayer;
  if (subsource.annotation !== undefined) return AnnotationUserLayer;
  return undefined;
});<|MERGE_RESOLUTION|>--- conflicted
+++ resolved
@@ -32,6 +32,7 @@
 import {Borrowed} from 'neuroglancer/util/disposable';
 import {parseArray, parseFixedLengthArray, verify3dVec, verifyFinitePositiveFloat, verifyOptionalObjectProperty} from 'neuroglancer/util/json';
 import {LayerReferenceWidget} from 'neuroglancer/widget/layer_reference';
+import {TrackableBoolean} from 'neuroglancer/trackable_boolean';
 
 const POINTS_JSON_KEY = 'points';
 const ANNOTATIONS_JSON_KEY = 'annotations';
@@ -77,24 +78,16 @@
 
 const LINKED_SEGMENTATION_LAYER_JSON_KEY = 'linkedSegmentationLayer';
 const FILTER_BY_SEGMENTATION_JSON_KEY = 'filterBySegmentation';
-<<<<<<< HEAD
+const FILTER_BY_SEGMENTATION_AVAILABLE_JSON_KEY = 'filterBySegmentationAvailable';
+
 const Base = UserLayerWithAnnotationsMixin(UserLayer);
-=======
-const FILTER_BY_SEGMENTATION_AVAILABLE_JSON_KEY = 'filterBySegmentationAvailable';
-
-const Base = UserLayerWithAnnotationsMixin(UserLayerWithCoordinateTransformMixin(UserLayer));
->>>>>>> 8afaadf4
 export class AnnotationUserLayer extends Base {
   localAnnotations: LocalAnnotationSource|undefined;
   private localAnnotationsJson: any = undefined;
   private pointAnnotationsJson: any = undefined;
   linkedSegmentationLayer = this.registerDisposer(
       new LayerReference(this.manager.rootLayers.addRef(), isValidLinkedSegmentationLayer));
-<<<<<<< HEAD
-=======
-  filterBySegmentation = new TrackableBoolean(false);
   filterBySegmentationAvailable = new TrackableBoolean(true);
->>>>>>> 8afaadf4
 
   disposed() {
     const {localAnnotations} = this;
@@ -107,6 +100,7 @@
   constructor(managedLayer: Borrowed<ManagedUserLayer>, specification: any) {
     super(managedLayer, specification);
     this.linkedSegmentationLayer.restoreState(specification[LINKED_SEGMENTATION_LAYER_JSON_KEY]);
+    this.filterBySegmentationAvailable.restoreState(specification[FILTER_BY_SEGMENTATION_AVAILABLE_JSON_KEY]);
     this.annotationDisplayState.filterBySegmentation.restoreState(
         specification[FILTER_BY_SEGMENTATION_JSON_KEY]);
     this.registerDisposer(this.annotationDisplayState.filterBySegmentation.changed.add(
@@ -181,7 +175,6 @@
     this.tabs.default = 'annotations';
   }
 
-<<<<<<< HEAD
   getLegacyDataSourceSpecifications(
       sourceSpec: any, layerSpec: any,
       legacyTransform: CoordinateTransformSpecification|undefined): DataSourceSpecification[] {
@@ -227,25 +220,6 @@
         if (hasLocalAnnotations) {
           loadedSubsource.deactivate('Only one local annotations source per layer is supported');
           continue;
-=======
-  constructor(manager: LayerListSpecification, specification: any) {
-    super(manager, specification);
-    const sourceUrl = this.sourceUrl = specification[SOURCE_JSON_KEY];
-    this.linkedSegmentationLayer.restoreState(specification[LINKED_SEGMENTATION_LAYER_JSON_KEY]);
-    this.filterBySegmentation.restoreState(specification[FILTER_BY_SEGMENTATION_JSON_KEY]);
-    this.filterBySegmentationAvailable.restoreState(specification[FILTER_BY_SEGMENTATION_AVAILABLE_JSON_KEY]);
-    if (sourceUrl === undefined) {
-      this.isReady = true;
-      this.voxelSize.restoreState(specification[VOXEL_SIZE_JSON_KEY]);
-      this.localAnnotations.restoreState(specification[ANNOTATIONS_JSON_KEY]);
-      // Handle legacy "points" property.
-      addPointAnnotations(this.localAnnotations, specification[POINTS_JSON_KEY]);
-      let voxelSizeValid = false;
-      const handleVoxelSizeChanged = () => {
-        if (!this.voxelSize.valid && manager.voxelSize.valid) {
-          vec3.copy(this.voxelSize.size, manager.voxelSize.size);
-          this.voxelSize.setValid();
->>>>>>> 8afaadf4
         }
         hasLocalAnnotations = true;
         loadedSubsource.activate(refCounted => {
@@ -259,7 +233,6 @@
             localAnnotations.dispose();
             this.localAnnotations = undefined;
           });
-<<<<<<< HEAD
           refCounted.registerDisposer(
               this.localAnnotations.changed.add(this.specificationChanged.dispatch));
           try {
@@ -297,36 +270,6 @@
             subsourceIndex: loadedSubsource.subsourceIndex,
             subsourceId: subsourceEntry.id,
             role: RenderLayerRole.ANNOTATION,
-=======
-          voxelSizeValid = true;
-        }
-      };
-      this.registerDisposer(this.localAnnotations.changed.add(this.specificationChanged.dispatch));
-      this.registerDisposer(this.voxelSize.changed.add(this.specificationChanged.dispatch));
-      this.registerDisposer(
-          this.filterBySegmentation.changed.add(this.specificationChanged.dispatch));
-      this.registerDisposer(this.filterBySegmentationAvailable.changed.add(this.specificationChanged.dispatch));
-      this.registerDisposer(this.voxelSize.changed.add(handleVoxelSizeChanged));
-      this.registerDisposer(this.manager.voxelSize.changed.add(handleVoxelSizeChanged));
-      handleVoxelSizeChanged();
-    } else {
-      StatusMessage
-          .forPromise(
-              this.manager.dataSourceProvider.getAnnotationSource(
-                  this.manager.chunkManager, sourceUrl),
-              {
-                initialMessage: `Retrieving metadata for volume ${sourceUrl}.`,
-                delay: true,
-                errorPrefix: `Error retrieving metadata for volume ${sourceUrl}: `,
-              })
-          .then(source => {
-            if (this.wasDisposed) {
-              return;
-            }
-            this.annotationLayerState.value = new AnnotationLayerState(
-                {transform: this.transform, source, ...this.getAnnotationRenderOptions()});
-            this.isReady = true;
->>>>>>> 8afaadf4
           });
           this.addAnnotationLayerState(state, loadedSubsource);
         });
@@ -365,12 +308,8 @@
       x[ANNOTATIONS_JSON_KEY] = this.localAnnotationsJson;
     }
     x[LINKED_SEGMENTATION_LAYER_JSON_KEY] = this.linkedSegmentationLayer.toJSON();
-<<<<<<< HEAD
     x[FILTER_BY_SEGMENTATION_JSON_KEY] = this.annotationDisplayState.filterBySegmentation.toJSON();
-=======
-    x[FILTER_BY_SEGMENTATION_JSON_KEY] = this.filterBySegmentation.toJSON();
     x[FILTER_BY_SEGMENTATION_AVAILABLE_JSON_KEY] = this.filterBySegmentationAvailable.toJSON();
->>>>>>> 8afaadf4
     return x;
   }
 

--- conflicted
+++ resolved
@@ -84,13 +84,9 @@
       this.navigationState.voxelSize);
   layoutName = new TrackableValue<string>(LAYOUTS[0][0], validateLayoutName);
 
-<<<<<<< HEAD
   state = new CompoundTrackable();
 
-  constructor(public display: DisplayContext) {
-=======
   constructor(public display: DisplayContext, config: any) {
->>>>>>> 03f51b7b
     super();
 
     this.registerDisposer(display.updateStarted.add(() => { this.onUpdateDisplay(); }));
@@ -126,15 +122,9 @@
 
     // Debounce this call to ensure that a transient state does not result in the layer dialog being
     // shown.
-<<<<<<< HEAD
     const maybeResetState = this.registerCancellable(debounce(() => {
-      if (this.layerManager.managedLayers.length === 0) {
+      if (this.layerManager.managedLayers.length === 0 && config.auto_show_layer_dialog === true) {
         // No layers, reset state.
-=======
-    this.layerManager.layersChanged.add(this.registerCancellable(debounce(() => {
-      if (this.layerManager.managedLayers.length === 0 && config.auto_show_layer_dialog === true) {
-      // No layers, reset state.
->>>>>>> 03f51b7b
         this.navigationState.reset();
         this.perspectiveNavigationState.pose.orientation.reset();
         this.perspectiveNavigationState.zoomFactor.reset();
@@ -191,18 +181,17 @@
 
     keyCommands.set('toggle-axis-lines', function() { this.showAxisLines.toggle(); });
     keyCommands.set('toggle-scale-bar', function() { this.showScaleBar.toggle(); });
-<<<<<<< HEAD
+
     this.keyCommands.set(
         'toggle-show-slices', function() { this.showPerspectiveSliceViews.toggle(); });
-=======
-    keyCommands.set('toggle-show-slices', function() { this.showPerspectiveSliceViews.toggle(); });
+
 
     // This needs to happen after the global keyboard shortcut handler for the viewer has been
     // registered, so that it has priority.
     if (this.layerManager.managedLayers.length === 0 && config.auto_show_layer_dialog === true) {
       new LayerDialog(this.layerSpecification);
     }
->>>>>>> 03f51b7b
+
   }
 
   private makeUI() {

/**
 * @license
 * Copyright 2016 Google Inc.
 * Licensed under the Apache License, Version 2.0 (the "License");
 * you may not use this file except in compliance with the License.
 * You may obtain a copy of the License at
 *
 *      http://www.apache.org/licenses/LICENSE-2.0
 *
 * Unless required by applicable law or agreed to in writing, software
 * distributed under the License is distributed on an "AS IS" BASIS,
 * WITHOUT WARRANTIES OR CONDITIONS OF ANY KIND, either express or implied.
 * See the License for the specific language governing permissions and
 * limitations under the License.
 */

import {ChunkLayout} from 'neuroglancer/sliceview/chunk_layout';
import {partitionArray} from 'neuroglancer/util/array';
import {approxEqual} from 'neuroglancer/util/compare';
import {DATA_TYPE_BYTES, DataType} from 'neuroglancer/util/data_type';
import {effectiveScalingFactorFromMat4, identityMat4, kAxes, kInfinityVec, kZeroVec, mat4, prod3, rectifyTransformMatrixIfAxisAligned, vec3, vec4, transformVectorByMat4} from 'neuroglancer/util/geom';
import {SharedObject} from 'neuroglancer/worker_rpc';

export {DATA_TYPE_BYTES, DataType};

const DEBUG_CHUNK_INTERSECTIONS = false;
const DEBUG_VISIBLE_SOURCES = false;

const tempVec3 = vec3.create();

/**
 * Average cross-sectional area contained within a chunk of the specified size and rotation.
 *
 * This is estimated by taking the total volume of the chunk and dividing it by the total length of
 * the chunk along the z axis.
 */
function estimateSliceAreaPerChunk(zAxis: vec3, chunkLayout: ChunkLayout) {
  const chunkSize = chunkLayout.size;
  const zAxisRotated = chunkLayout.globalToLocalSpatialVector(tempVec3, zAxis);

  // Minimum and maximum dot product of zAxisRotated with each of the corners of the chunk.  Both
  // are initialized to 0 because the origin of the chunk has a projection of 0.
  let minProjection = 0, maxProjection = 0;
  let chunkVolume = 1;
  for (let i = 0; i < 3; ++i) {
    const chunkSizeValue = chunkSize[i];
    chunkVolume *= chunkSizeValue;
    const projection = chunkSizeValue * zAxisRotated[i];
    minProjection = Math.min(minProjection, projection);
    maxProjection = Math.max(maxProjection, projection);
  }
  const projectionLength = maxProjection - minProjection;
  return chunkVolume / projectionLength;
}

/**
 * All valid chunks are in the range [lowerBound, upperBound).
 *
 * @param lowerBound Output parameter for lowerBound.
 * @param upperBound Output parameter for upperBound.
 * @param sources Sources for which to compute the chunk bounds.
 */
function computeSourcesChunkBounds(
    sourcesLowerBound: vec3, sourcesUpperBound: vec3, sources: Iterable<VolumeChunkSource>) {
  for (let i = 0; i < 3; ++i) {
    sourcesLowerBound[i] = Number.POSITIVE_INFINITY;
    sourcesUpperBound[i] = Number.NEGATIVE_INFINITY;
  }

  for (let source of sources) {
    let {spec} = source;
    let {lowerChunkBound, upperChunkBound} = spec;
    for (let i = 0; i < 3; ++i) {
      sourcesLowerBound[i] = Math.min(sourcesLowerBound[i], lowerChunkBound[i]);
      sourcesUpperBound[i] = Math.max(sourcesUpperBound[i], upperChunkBound[i]);
    }
  }
}

enum BoundsComparisonResult {
  // Needle is fully outside haystack.
  FULLY_OUTSIDE,
  // Needle is fully inside haystack.
  FULLY_INSIDE,
  // Needle is partially inside haystack.
  PARTIALLY_INSIDE
}

function compareBoundsSingleDimension(
    needleLower: number, needleUpper: number, haystackLower: number, haystackUpper: number) {
  if (needleLower >= haystackUpper || needleUpper <= haystackLower) {
    return BoundsComparisonResult.FULLY_OUTSIDE;
  }
  if (needleLower >= haystackLower && needleUpper <= haystackUpper) {
    return BoundsComparisonResult.FULLY_INSIDE;
  }
  return BoundsComparisonResult.PARTIALLY_INSIDE;
}

function compareBounds(
    needleLowerBound: vec3, needleUpperBound: vec3, haystackLowerBound: vec3,
    haystackUpperBound: vec3) {
  let curResult = BoundsComparisonResult.FULLY_INSIDE;
  for (let i = 0; i < 3; ++i) {
    let newResult = compareBoundsSingleDimension(
        needleLowerBound[i], needleUpperBound[i], haystackLowerBound[i], haystackUpperBound[i]);
    switch (newResult) {
      case BoundsComparisonResult.FULLY_OUTSIDE:
        return newResult;
      case BoundsComparisonResult.PARTIALLY_INSIDE:
        curResult = newResult;
        break;
    }
  }
  return curResult;
}

export interface RenderLayer { sources: VolumeChunkSource[][]|null; }

function pickBestAlternativeSource(zAxis: vec3, alternatives: VolumeChunkSource[]) {
  let numAlternatives = alternatives.length;
  let bestAlternativeIndex = 0;
  if (DEBUG_VISIBLE_SOURCES) {
    console.log(alternatives);
  }
  if (numAlternatives > 1) {
    let bestSliceArea = 0;
    for (let alternativeIndex = 0; alternativeIndex < numAlternatives; ++alternativeIndex) {
      let alternative = alternatives[alternativeIndex];
      let {chunkLayout} = alternative.spec;
      let sliceArea = estimateSliceAreaPerChunk(zAxis, chunkLayout);
      if (DEBUG_VISIBLE_SOURCES) {
        console.log(
            `zAxis = ${zAxis}, chunksize = ${alternative.spec.chunkLayout.size}, sliceArea = ${sliceArea}`);
      }
      if (sliceArea > bestSliceArea) {
        bestSliceArea = sliceArea;
        bestAlternativeIndex = alternativeIndex;
      }
    }
  }
  return alternatives[bestAlternativeIndex];
}

const tempCorners = [vec3.create(), vec3.create(), vec3.create(), vec3.create()];

export class SliceViewBase extends SharedObject {
  width = -1;
  height = -1;
  hasViewportToData = false;
  /**
   * Specifies whether width, height, and viewportToData are valid.
   */
  hasValidViewport = false;

  // Transforms (x,y) viewport coordinates in the range:
  //
  // x=[left: -width/2, right: width/2] and
  //
  // y=[top: -height/2, bottom: height/2],
  //
  // to data coordinates.
  viewportToData = mat4.create();

  // Normalized x, y, and z viewport axes in data coordinate space.
  viewportAxes = [vec3.create(), vec3.create(), vec3.create()];

  // Viewport axes used for selecting visible sources.
  previousViewportAxes = [vec3.create(), vec3.create()];

  centerDataPosition = vec3.create();

  viewportPlaneDistanceToOrigin: number = 0;

  /**
   * For each visible ChunkLayout, maps each visible VolumeChunkSource to its priority index.
   * Overall chunk priority ordering is based on a lexicographical ordering of (priorityIndex,
   * -distanceToCenter).
   */
  visibleChunkLayouts = new Map<ChunkLayout, Map<VolumeChunkSource, number>>();

  visibleLayers = new Map<RenderLayer, VolumeChunkSource[]>();

  visibleSourcesStale = true;

  pixelSize: number = 0;

  constructor() {
    super();
    mat4.identity(this.viewportToData);
  }

  /**
   * Called when hasValidViewport == true and the viewport width/height or data transform matrix
   * changes.
   */
  onViewportChanged() {}
  maybeSetHasValidViewport() {
    if (!this.hasValidViewport && this.width !== -1 && this.height !== -1 &&
        this.hasViewportToData) {
      this.hasValidViewport = true;
      this.onHasValidViewport();
    }
    if (this.hasValidViewport) {
      this.onViewportChanged();
    }
  }
  onHasValidViewport() {}
  setViewportSize(width: number, height: number) {
    if (width !== this.width || height !== this.height) {
      this.width = width;
      this.height = height;
      this.maybeSetHasValidViewport();
      return true;
    }
    return false;
  }
  setViewportToDataMatrix(mat: mat4) {
    if (this.hasViewportToData && mat4.equals(this.viewportToData, mat)) {
      return false;
    }

    this.hasViewportToData = true;

    let {viewportToData} = this;
    mat4.copy(viewportToData, mat);
    rectifyTransformMatrixIfAxisAligned(viewportToData);
    vec3.transformMat4(this.centerDataPosition, kZeroVec, mat);

    // Initialize to zero to avoid confusing TypeScript compiler.
    let newPixelSize = 0;

    // Swap previousViewportAxes with viewportAxes.
    let viewportAxes = this.viewportAxes;
    let previousViewportAxes = this.previousViewportAxes;

    // Compute axes.
    for (var i = 0; i < 3; ++i) {
      let a = viewportAxes[i];
      transformVectorByMat4(a, kAxes[i], viewportToData);
      // a[3] is guaranteed to be 0.
      if (i === 0) {
        newPixelSize = vec3.length(a);
      }
      vec3.normalize(a, a);
    }

    this.viewportAxes = viewportAxes;
    this.previousViewportAxes = previousViewportAxes;

    if (!approxEqual(newPixelSize, this.pixelSize) ||
        (vec3.dot(viewportAxes[0], previousViewportAxes[0]) < 0.95) ||
        (vec3.dot(viewportAxes[1], previousViewportAxes[1]) < 0.95)) {
      vec3.copy(previousViewportAxes[0], viewportAxes[0]);
      vec3.copy(previousViewportAxes[1], viewportAxes[1]);
      this.visibleSourcesStale = true;
      this.pixelSize = newPixelSize;
    }

    // Compute viewport plane distance to origin.
    this.viewportPlaneDistanceToOrigin = vec3.dot(this.centerDataPosition, this.viewportAxes[2]);
    this.onViewportToDataMatrixChanged();
    this.maybeSetHasValidViewport();
    return true;
  }

  onViewportToDataMatrixChanged() {}

  /**
   * Computes the list of sources to use for each visible layer, based on the
   * current pixelSize.
   */
  updateVisibleSources() {
    if (!this.visibleSourcesStale) {
      return;
    }
    this.visibleSourcesStale = false;
    // Increase pixel size by a small margin.
    let pixelSize = this.pixelSize * 1.1;
    // console.log("pixelSize", pixelSize);

    let visibleChunkLayouts = this.visibleChunkLayouts;
    const zAxis = this.viewportAxes[2];

    let visibleLayers = this.visibleLayers;
    visibleChunkLayouts.clear();
    for (let [renderLayer, visibleSources] of visibleLayers) {
      visibleSources.length = 0;
      let sources = renderLayer.sources!;
      let numSources = sources.length;
      let scaleIndex: number;

      // At the smallest scale, all alternative sources must have the same voxel size, which is
      // considered to be the base voxel size.
      let smallestVoxelSize = sources[0][0].spec.voxelSize;

      /**
       * Determines whether we should continue to look for a finer-resolution source *after* one
       * with the specified voxelSize.
       */
      const canImproveOnVoxelSize = (voxelSize: vec3) => {
        for (let i = 0; i < 3; ++i) {
          let size = voxelSize[i];
          // If size <= pixelSize, no need for improvement.
          // If size === smallestVoxelSize, also no need for improvement.
          if (size > pixelSize && size > smallestVoxelSize[i]) {
            return true;
          }
        }
        return false;
      };

      /**
       * Registers a source as being visible.  This should be called with consecutively decreasing
       * values of scaleIndex.
       */
      const addVisibleSource = (source: VolumeChunkSource, sourceScaleIndex: number) => {
        // Add to end of visibleSources list.  We will reverse the list after all sources are added.
        visibleSources[visibleSources.length++] = source;
        let chunkLayout = source.spec.chunkLayout;
        let existingSources = visibleChunkLayouts.get(chunkLayout);
        if (existingSources === undefined) {
          existingSources = new Map<VolumeChunkSource, number>();
          visibleChunkLayouts.set(chunkLayout, existingSources);
        }
        existingSources.set(source, sourceScaleIndex);
      };

      scaleIndex = numSources - 1;
      while (true) {
        let source = pickBestAlternativeSource(zAxis, sources[scaleIndex]);
        addVisibleSource(source, scaleIndex);
        if (scaleIndex === 0 || !canImproveOnVoxelSize(source.spec.voxelSize)) {
          break;
        }
        --scaleIndex;
      }
      // Reverse visibleSources list since we added sources from coarsest to finest resolution, but
      // we want them ordered from finest to coarsest.
      visibleSources.reverse();
    }
  }
  computeVisibleChunks<T>(
      getLayoutObject: (chunkLayout: ChunkLayout) => T,
      addChunk:
          (chunkLayout: ChunkLayout, layoutObject: T, lowerBound: vec3,
           fullyVisibleSources: VolumeChunkSource[]) => void) {
    this.updateVisibleSources();

    // Lower and upper bound in global data coordinates.
    const globalCorners = tempCorners;
    let {width, height, viewportToData} = this;
    for (let i = 0; i < 3; ++i) {
      globalCorners[0][i] = -kAxes[0][i] * width / 2 - kAxes[1][i] * height / 2;
      globalCorners[1][i] = -kAxes[0][i] * width / 2 + kAxes[1][i] * height / 2;
      globalCorners[2][i] = kAxes[0][i] * width / 2 - kAxes[1][i] * height / 2;
      globalCorners[3][i] = kAxes[0][i] * width / 2 + kAxes[1][i] * height / 2;
    }
    for (let i = 0; i < 4; ++i) {
      vec3.transformMat4(globalCorners[i], globalCorners[i], viewportToData);
    }
    // console.log("data bounds", dataLowerBound, dataUpperBound);

    // These variables hold the lower and upper bounds on chunk grid positions that intersect the
    // viewing plane.
    var lowerChunkBound = vec3.create();
    var upperChunkBound = vec3.create();

    let sourcesLowerChunkBound = vec3.create();
    let sourcesUpperChunkBound = vec3.create();

    // Vertex with maximal dot product with the positive viewport plane normal.
    // Implicitly, negativeVertex = 1 - positiveVertex.
    var positiveVertex = vec3.create();

    var planeNormal = vec3.create();

    // Sources whose bounds partially contain the current bounding box.
    let partiallyVisibleSources = new Array<VolumeChunkSource>();

    // Sources whose bounds fully contain the current bounding box.
    let fullyVisibleSources = new Array<VolumeChunkSource>();

    this.visibleChunkLayouts.forEach((visibleSources, chunkLayout) => {

      let layoutObject = getLayoutObject(chunkLayout);
<<<<<<< HEAD
      computeSourcesChunkBounds(
          sourcesLowerChunkBound, sourcesUpperChunkBound, visibleSources.keys());
=======

      let chunkSize = chunkLayout.size;
      let offset = chunkLayout.offset;

      //check to see if we have a stackChunkSource
      let stackSource = undefined;
      visibleSources.forEach(function(a,source){
        if(source.spec.stack){
          stackSource = source;
        }
      });
      if(stackSource){
        //clone visibleSources
        visibleSources = new Map(visibleSources.entries())
        visibleSources.delete(stackSource);
        //get nm bounds
        let nmLowerBound = vec3.create();
        let nmUpperBound = vec3.create();
        let sources = [stackSource];
        let spec = stackSource.spec;
        let nmWidth = spec.voxelSize[0]/spec.dataScaler;

        vec3.scale(nmLowerBound, dataLowerBound, 1/spec.dataScaler)
        vec3.scale(nmUpperBound, dataUpperBound, 1/spec.dataScaler)
        let positions = stackSource.parameters.positions;
        let nmCenter = vec3.create();
        vec3.scale(nmCenter, center, 1/spec.dataScaler);
        let chunk_radius = Math.ceil(Math.sqrt(3*Math.pow(nmWidth/2, 2)))

        for(let i=1; i< positions.length; i++){
          //determine if chunk centered here is likely to intersect plane
          let position = vec3.fromValues(positions[i][0],positions[i][1],positions[i][2]);
          let diff = vec3.create();
          vec3.sub(diff, position, nmCenter);
          let d = vec3.dot(diff, planeNormal);
          //pretend chunk is a sphere of center-to-corner radius
          if(Math.abs(d) <= chunk_radius){
            vec3.add(position, position, vec3.fromValues(nmWidth/2, nmWidth/2, nmWidth/2));
            addChunk(chunkLayout, layoutObject, position, sources);//lowerBound == positionInChunks === LUB point of chunk
          }
        }
      }



      let planeDistanceToOrigin =
          this.viewportPlaneDistanceToOrigin - vec3.dot(offset, this.viewportAxes[2]);

      computeSourcesChunkBounds(lowerBound, upperBound, visibleSources.keys());
>>>>>>> 03f51b7b
      if (DEBUG_CHUNK_INTERSECTIONS) {
        console.log(
            `Initial sources chunk bounds: ${vec3.str(sourcesLowerChunkBound)}, ${vec3.str(sourcesUpperChunkBound)}`);
      }

      vec3.set(
          lowerChunkBound, Number.POSITIVE_INFINITY, Number.POSITIVE_INFINITY,
          Number.POSITIVE_INFINITY);
      vec3.set(
          upperChunkBound, Number.NEGATIVE_INFINITY, Number.NEGATIVE_INFINITY,
          Number.NEGATIVE_INFINITY);

      chunkLayout.globalToLocalSpatialVector(planeNormal, this.viewportAxes[2]);
      for (let i = 0; i < 3; ++i) {
<<<<<<< HEAD
        positiveVertex[i] = planeNormal[i] > 0 ? 1 : 0;
      }

      // Center position in chunk grid coordinates.
      const planeDistanceToOrigin =
          vec3.dot(chunkLayout.globalToLocalGrid(tempVec3, this.centerDataPosition), planeNormal);

      for (let i = 0; i < 4; ++i) {
        const localCorner = chunkLayout.globalToLocalGrid(tempVec3, globalCorners[i]);
        for (let j = 0; j < 3; ++j) {
          lowerChunkBound[j] = Math.min(lowerChunkBound[j], Math.floor(localCorner[j]));
          upperChunkBound[j] = Math.max(upperChunkBound[j], Math.floor(localCorner[j]) + 1);
        }
=======
        lowerBound[i] =
            Math.max(lowerBound[i], Math.floor((dataLowerBound[i] - offset[i]) / chunkSize[i]));//- 1;
        //
        upperBound[i] =
            Math.min(upperBound[i], Math.floor((dataUpperBound[i] - offset[i]) / chunkSize[i] + 1));// + 1;
>>>>>>> 03f51b7b
      }
      vec3.max(lowerChunkBound, lowerChunkBound, sourcesLowerChunkBound);
      vec3.min(upperChunkBound, upperChunkBound, sourcesUpperChunkBound);


      // Checks whether [lowerBound, upperBound) intersects the viewport plane.
      //
      // positiveVertexDistanceToOrigin = dot(planeNormal, lowerBound +
      // positiveVertex * (upperBound - lowerBound)) - planeDistanceToOrigin;
      // negativeVertexDistanceToOrigin = dot(planeNormal, lowerBound +
      // negativeVertex * (upperBound - lowerBound)) - planeDistanceToOrigin;
      //
      // positive vertex must have positive distance, and negative vertex must
      // have negative distance.
      function intersectsPlane() {
        var positiveVertexDistanceToOrigin = 0;
        var negativeVertexDistanceToOrigin = 0;
        // Check positive vertex.
        for (let i = 0; i < 3; ++i) {
          let normalValue = planeNormal[i];
          let lowerValue = lowerChunkBound[i];
          let upperValue = upperChunkBound[i];
          let diff = upperValue - lowerValue;
          let positiveOffset = positiveVertex[i] * diff;
          // console.log(
          //     normalValue, lowerValue, upperValue, diff, positiveOffset,
          //     positiveVertexDistanceToOrigin, negativeVertexDistanceToOrigin);
          positiveVertexDistanceToOrigin += normalValue * (lowerValue + positiveOffset);
          negativeVertexDistanceToOrigin += normalValue * (lowerValue + diff - positiveOffset);
        }
        if (DEBUG_CHUNK_INTERSECTIONS) {
          console.log(`    planeNormal = ${planeNormal}`);
          console.log(
              '    {positive,negative}VertexDistanceToOrigin: ', positiveVertexDistanceToOrigin,
              negativeVertexDistanceToOrigin, planeDistanceToOrigin);
          console.log(
              '    intersectsPlane:', negativeVertexDistanceToOrigin, planeDistanceToOrigin,
              positiveVertexDistanceToOrigin);
        }
        if (positiveVertexDistanceToOrigin < planeDistanceToOrigin) {
          return false;
        }

        return negativeVertexDistanceToOrigin <= planeDistanceToOrigin;
      }

      fullyVisibleSources.length = 0;
      partiallyVisibleSources.length = 0;
      for (let source of visibleSources.keys()) {
        let spec = source.spec;
        let result = compareBounds(
            lowerChunkBound, upperChunkBound, spec.lowerChunkBound, spec.upperChunkBound);
        if (DEBUG_CHUNK_INTERSECTIONS) {
          console.log(
              `Comparing source bounds lowerBound=${vec3.str(lowerChunkBound)}, upperBound=${vec3.str(upperChunkBound)}, lowerChunkBound=${vec3.str(spec.lowerChunkBound)}, upperChunkBound=${vec3.str(spec.upperChunkBound)}, got ${BoundsComparisonResult[result]}`,
              spec, source);
        }
        switch (result) {
          case BoundsComparisonResult.FULLY_INSIDE:
            fullyVisibleSources.push(source);
            break;
          case BoundsComparisonResult.PARTIALLY_INSIDE:
            partiallyVisibleSources.push(source);
            break;
        }
      }
      let partiallyVisibleSourcesLength = partiallyVisibleSources.length;

      // Mutates lowerBound and upperBound while running, but leaves them the
      // same once finished.
      function checkBounds(nextSplitDim: number) {
        if (DEBUG_CHUNK_INTERSECTIONS) {
          console.log(
              `chunk bounds: ${lowerChunkBound} ${upperChunkBound} fullyVisible: ${fullyVisibleSources} partiallyVisible: ${partiallyVisibleSources.slice(0, partiallyVisibleSourcesLength)}`);
        }

        if (fullyVisibleSources.length === 0 && partiallyVisibleSourcesLength === 0) {
          if (DEBUG_CHUNK_INTERSECTIONS) {
            console.log('  no visible sources');
          }
          return;
        }

        if (DEBUG_CHUNK_INTERSECTIONS) {
          console.log(
              `Check bounds: [ ${vec3.str(lowerChunkBound)}, ${vec3.str(upperChunkBound)} ]`);
        }
        var volume = 1;
        for (let i = 0; i < 3; ++i) {
          volume *= Math.max(0, upperChunkBound[i] - lowerChunkBound[i]);
        }

        if (volume === 0) {
          if (DEBUG_CHUNK_INTERSECTIONS) {
            console.log('  volume == 0');
          }
          return;
        }

        if (!intersectsPlane()) {
          if (DEBUG_CHUNK_INTERSECTIONS) {
            console.log('  doesn\'t intersect plane');
          }
          return;
        }

        if (DEBUG_CHUNK_INTERSECTIONS) {
          console.log(
              'Within bounds: [' + vec3.str(lowerChunkBound) + ', ' + vec3.str(upperChunkBound) +
              ']');
        }
        // console.log(`volume: ${volume} `);
        if (volume === 1) {
          addChunk(chunkLayout, layoutObject, lowerChunkBound, fullyVisibleSources);
          return;
        }

        var dimLower: number, dimUpper: number, diff: number;
        while (true) {
          dimLower = lowerChunkBound[nextSplitDim];
          dimUpper = upperChunkBound[nextSplitDim];
          diff = dimUpper - dimLower;
          if (diff === 1) {
            nextSplitDim = (nextSplitDim + 1) % 3;
          } else {
            break;
          }
        }

        let splitPoint = dimLower + Math.floor(0.5 * diff);
        let newNextSplitDim = (nextSplitDim + 1) % 3;
        let fullyVisibleSourcesLength = fullyVisibleSources.length;

        upperChunkBound[nextSplitDim] = splitPoint;

        let oldPartiallyVisibleSourcesLength = partiallyVisibleSourcesLength;
        function adjustSources() {
          partiallyVisibleSourcesLength = partitionArray(
              partiallyVisibleSources, 0, oldPartiallyVisibleSourcesLength, source => {
                let spec = source.spec;
                let result = compareBounds(
                    lowerChunkBound, upperChunkBound, spec.lowerChunkBound, spec.upperChunkBound);
                switch (result) {
                  case BoundsComparisonResult.PARTIALLY_INSIDE:
                    return true;
                  case BoundsComparisonResult.FULLY_INSIDE:
                    fullyVisibleSources.push(source);
                  default:
                    return false;
                }
              });
        }

        adjustSources();
        checkBounds(newNextSplitDim);

        // Truncate list of fully visible sources.
        fullyVisibleSources.length = fullyVisibleSourcesLength;

        // Restore partiallyVisibleSources.
        partiallyVisibleSourcesLength = oldPartiallyVisibleSourcesLength;

        upperChunkBound[nextSplitDim] = dimUpper;
        lowerChunkBound[nextSplitDim] = splitPoint;

        adjustSources();
        checkBounds(newNextSplitDim);

        lowerChunkBound[nextSplitDim] = dimLower;

        // Truncate list of fully visible sources.
        fullyVisibleSources.length = fullyVisibleSourcesLength;

        // Restore partiallyVisibleSources.
        partiallyVisibleSourcesLength = oldPartiallyVisibleSourcesLength;
      }
      checkBounds(0);
    });
  }
};

/**
 * Specifies the interpretation of volumetric data.
 */
export enum VolumeType {
  UNKNOWN,
  IMAGE,
  SEGMENTATION,
}

/**
 * By default, choose a chunk size with at most 2^18 = 262144 voxels.
 */
export const DEFAULT_MAX_VOXELS_PER_CHUNK_LOG2 = 18;

/**
 * Specifies common options for getNearIsotropicBlockSize and getTwoDimensionalBlockSize.
 */
export interface BaseChunkLayoutOptions {
  /**
   * Voxel size in nanometers.
   */
  voxelSize: vec3;

  /**
   * This, together with upperVoxelBound, specifies the total volume dimensions, which serves as a
   * bound on the maximum chunk size.  If not specified, defaults to (0, 0, 0).
   */
  lowerVoxelBound?: vec3;

  /**
   * Upper voxel bound.  If not specified, the total volume dimensions are not used to bound the
   * chunk size.
   */
  upperVoxelBound?: vec3;

  /**
   * Base 2 logarithm of the maximum number of voxels per chunk.  Defaults to
   * DEFAULT_MAX_VOXELS_PER_CHUNK_LOG2.
   */
  maxVoxelsPerChunkLog2?: number;

  /**
   * Specifies an optional transform from local spatial coordinates to global coordinates.
   */
  transform?: mat4;
}

/**
 * Determines a near-isotropic (in global spatial coordinates) block size.  All dimensions will be
 * powers of 2, and will not exceed upperVoxelBound - lowerVoxelBound.  The total number of voxels
 * will not exceed maxVoxelsPerChunkLog2.
 */
export function getNearIsotropicBlockSize(options: BaseChunkLayoutOptions) {
  let {voxelSize, lowerVoxelBound = kZeroVec, upperVoxelBound,
       maxVoxelsPerChunkLog2 = DEFAULT_MAX_VOXELS_PER_CHUNK_LOG2, transform = identityMat4} =
      options;

  // Adjust voxelSize by effective scaling factor.
  let temp = effectiveScalingFactorFromMat4(vec3.create(), transform);
  voxelSize = vec3.multiply(temp, temp, voxelSize);

  let chunkDataSize = vec3.fromValues(1, 1, 1);
  let maxChunkDataSize: vec3;
  if (upperVoxelBound === undefined) {
    maxChunkDataSize = kInfinityVec;
  } else {
    maxChunkDataSize = vec3.create();
    for (let i = 0; i < 3; ++i) {
      maxChunkDataSize[i] =
          Math.pow(2, Math.floor(Math.log2(upperVoxelBound[i] - lowerVoxelBound[i])));
    }
  }

  // Determine the dimension in which chunkDataSize should be increased.  This is the smallest
  // dimension (in nanometers) that is < maxChunkDataSize (in voxels).
  //
  // Returns -1 if there is no such dimension.
  function findNextDimension() {
    let minSize = Infinity;
    let minDimension = -1;
    for (let i = 0; i < 3; ++i) {
      if (chunkDataSize[i] >= maxChunkDataSize[i]) {
        continue;
      }
      let size = chunkDataSize[i] * voxelSize[i];
      if (size < minSize) {
        minSize = size;
        minDimension = i;
      }
    }
    return minDimension;
  }

  for (let i = 0; i < maxVoxelsPerChunkLog2; ++i) {
    let nextDim = findNextDimension();
    if (nextDim === -1) {
      break;
    }
    chunkDataSize[nextDim] *= 2;
  }
  return chunkDataSize;
}

/**
 * Computes a 3-d block size that has depth 1 in flatDimension and is near-isotropic (in nanometers)
 * in the other two dimensions.  The remaining options are the same as for
 * getNearIsotropicBlockSize.
 */
export function getTwoDimensionalBlockSize(options: {flatDimension: number}&
                                           BaseChunkLayoutOptions) {
  let {lowerVoxelBound = kZeroVec,
       upperVoxelBound = kInfinityVec,
       flatDimension,
       voxelSize,
       maxVoxelsPerChunkLog2,
       transform} = options;
  vec3.subtract(tempVec3, upperVoxelBound, lowerVoxelBound);
  tempVec3[flatDimension] = 1;
  return getNearIsotropicBlockSize(
      {voxelSize, upperVoxelBound: tempVec3, maxVoxelsPerChunkLog2, transform});
}

/**
 * Returns an array of [xy, xz, yz] 2-dimensional block sizes.
 */
export function getTwoDimensionalBlockSizes(options: BaseChunkLayoutOptions) {
  let chunkDataSizes = new Array<vec3>();
  for (let i = 0; i < 3; ++i) {
    chunkDataSizes[i] = getTwoDimensionalBlockSize({
      flatDimension: i,
      voxelSize: options.voxelSize,
      lowerVoxelBound: options.lowerVoxelBound,
      upperVoxelBound: options.upperVoxelBound,
      maxVoxelsPerChunkLog2: options.maxVoxelsPerChunkLog2,
      transform: options.transform,
    });
  }
  return chunkDataSizes;
}

export enum ChunkLayoutPreference {
  /**
   * Indicates that isotropic chunks are desired.
   */
  ISOTROPIC = 0,

  /**
   * Indicates that 2-D chunks are desired.
   */
  FLAT = 1,
}

export interface VolumeSourceOptions {
  /**
   * Additional transform applied after the transform specified by the data source for transforming
   * from local to global coordinates.
   */
  transform?: mat4;
}

export function getCombinedTransform(transform: mat4|undefined, options: {transform?: mat4}) {
  let additionalTransform = options.transform;
  if (additionalTransform === undefined) {
    if (transform === undefined) {
      return identityMat4;
    }
    return transform;
  }
  if (transform === undefined) {
    return additionalTransform;
  }
  return mat4.multiply(mat4.create(), additionalTransform, transform);
}

/**
 * Specifies parameters for getChunkDataSizes.
 */
export interface ChunkLayoutOptions {
  /**
   * Chunk sizes in voxels.
   */
  chunkDataSizes?: vec3[];

  /**
   * Preferred chunk layout, which determines chunk sizes to use if chunkDataSizes is not
   * specified.
   */
  chunkLayoutPreference?: ChunkLayoutPreference;
}

export function getChunkDataSizes(options: ChunkLayoutOptions&BaseChunkLayoutOptions) {
  if (options.chunkDataSizes !== undefined) {
    return options.chunkDataSizes;
  }
  const {chunkLayoutPreference = ChunkLayoutPreference.ISOTROPIC} = options;
  switch (chunkLayoutPreference) {
    case ChunkLayoutPreference.ISOTROPIC:
      return [getNearIsotropicBlockSize(options)];
    case ChunkLayoutPreference.FLAT:
      let chunkDataSizes = getTwoDimensionalBlockSizes(options);
      chunkDataSizes.push(getNearIsotropicBlockSize(options));
      return chunkDataSizes;
  }
  throw new Error(`Invalid chunk layout preference: ${chunkLayoutPreference}.`);
}

/**
 * Common parameters for the VolumeChunkSpecification constructor and
 * VolumeChunkSpecification.getDefaults.
 */
export interface VolumeChunkSpecificationBaseOptions {
  /**
   * Transform local spatial coordinates to global coordinates.
   */
  transform?: mat4;

  /**
   * Voxel size in local spatial coordinates.
   */
  voxelSize: vec3;

  numChannels: number;
  dataType: DataType;

  /**
   * Lower clipping bound (in nanometers), relative to chunkLayout coordinates.  If not specified,
   * defaults to lowerVoxelBound * voxelSize.
   *
   * Both lowerClipBound and upperClipBound are applied during rendering but do not affect which
   * chunks/voxels are actually retrieved.  That is determined by lowerVoxelBound and
   * upperVoxelBound.
   */
  lowerClipBound?: vec3;

  /**
   * Upper clipping bound (in nanometers), relative to chunkLayout coordinates.  If not specified,
   * defaults to upperVoxelBound * voxelSize.
   */
  upperClipBound?: vec3;

  /**
   * If not specified, defaults to (0, 0, 0).  This determines lowerChunkBound.  If this is not a
   * multiple of chunkDataSize, then voxels at lower positions may still be requested.
   */
  lowerVoxelBound?: vec3;

  /**
   * Upper voxel bound, relative to chunkLayout coordinates.  This determines upperChunkBound.
   */
  upperVoxelBound: vec3;

  /**
   * Specifies offset for use by backend.ts:VolumeChunkSource.computeChunkBounds in calculating
   * chunk voxel coordinates.  The calculated chunk coordinates will be equal to the voxel position
   * (in chunkLayout coordinates) plus this value.
   *
   * Defaults to kZeroVec if not specified.
   */
  baseVoxelOffset?: vec3;

  /**
   * If set, indicates that the chunk is in compressed segmentation format with the specified block
   * size.
   */
<<<<<<< HEAD
  compressedSegmentationBlockSize?: vec3;
=======
  compressedSegmentationBlockSize?: Vec3;

  stack: boolean;

  dataScaler: number|undefined;
>>>>>>> 03f51b7b
}

/**
 * Specifies constructor parameters for VolumeChunkSpecification.
 */
export interface VolumeChunkSpecificationOptions extends VolumeChunkSpecificationBaseOptions {
  /**
   * Chunk size in voxels.
   */
  chunkDataSize: vec3;
}

export interface VolumeChunkSpecificationVolumeSourceOptions {
  volumeSourceOptions: VolumeSourceOptions;
}


/**
 * Specifies additional parameters for VolumeChunkSpecification.withDefaultCompression.
 */
export interface VolumeChunkSpecificationDefaultCompressionOptions {
  /**
   * Volume type.
   */
  volumeType: VolumeType;
}

/**
 * Specifies parameters for VolumeChunkSpecification.getDefaults.
 */
export interface VolumeChunkSpecificationGetDefaultsOptions extends
    VolumeChunkSpecificationBaseOptions, VolumeChunkSpecificationDefaultCompressionOptions,
    ChunkLayoutOptions, VolumeChunkSpecificationVolumeSourceOptions {}

/**
 * Specifies a chunk layout and voxel size.
 */
export class VolumeChunkSpecification {
  chunkLayout: ChunkLayout;
  numChannels: number;
  voxelSize: vec3;
  dataType: DataType;
  chunkDataSize: vec3;

  chunkBytes: number;

  // All valid chunks are in the range [lowerChunkBound, upperChunkBound).
  lowerChunkBound: vec3;
  upperChunkBound: vec3;

  lowerClipBound: vec3;
  upperClipBound: vec3;

  lowerVoxelBound: vec3;
  upperVoxelBound: vec3;

  baseVoxelOffset: vec3;

  compressedSegmentationBlockSize: vec3|undefined;

  stack: boolean = false;

  dataScaler: number|undefined = undefined;

  constructor(options: VolumeChunkSpecificationOptions) {
    let {dataType,  lowerVoxelBound = kZeroVec, upperVoxelBound, chunkDataSize, voxelSize,
         transform, baseVoxelOffset = kZeroVec, numChannels} = options;
    let {lowerClipBound = vec3.multiply(vec3.create(), voxelSize, lowerVoxelBound),
         upperClipBound = vec3.multiply(vec3.create(), voxelSize, upperVoxelBound)} = options;
    this.dataType = options.dataType;
    this.numChannels = numChannels;
    this.voxelSize = voxelSize;
    this.chunkDataSize = chunkDataSize;
    this.chunkLayout =
        ChunkLayout.get(vec3.multiply(vec3.create(), options.chunkDataSize, voxelSize), transform);
    this.chunkBytes = prod3(options.chunkDataSize) * DATA_TYPE_BYTES[dataType] * numChannels;
    this.lowerClipBound = lowerClipBound;
    this.upperClipBound = upperClipBound;
    this.lowerVoxelBound = lowerVoxelBound;
    this.upperVoxelBound = upperVoxelBound;
    this.baseVoxelOffset = baseVoxelOffset;

    let lowerChunkBound = this.lowerChunkBound = vec3.create();
    let upperChunkBound = this.upperChunkBound = vec3.create();
    for (let i = 0; i < 3; ++i) {
      lowerChunkBound[i] = Math.floor(lowerVoxelBound[i] / chunkDataSize[i]);
      upperChunkBound[i] = Math.floor((upperVoxelBound[i] - 1) / chunkDataSize[i] + 1);
    }
    this.compressedSegmentationBlockSize = options.compressedSegmentationBlockSize;

    if(options.stack){
      this.stack = options.stack
    }
    this.dataScaler = options.dataScaler;
  }

<<<<<<< HEAD
  static make(options: VolumeChunkSpecificationOptions&{volumeSourceOptions: VolumeSourceOptions}) {
    return new VolumeChunkSpecification(Object.assign(
        {}, options,
        {transform: getCombinedTransform(options.transform, options.volumeSourceOptions)}));
  }

=======
>>>>>>> 03f51b7b
  static fromObject(msg: any) { return new VolumeChunkSpecification(msg); }
  toObject(): VolumeChunkSpecificationOptions {
    return {
      transform: this.chunkLayout.transform,
      numChannels: this.numChannels,
      chunkDataSize: this.chunkDataSize,
      voxelSize: this.voxelSize,
      dataType: this.dataType,
      lowerVoxelBound: this.lowerVoxelBound,
      upperVoxelBound: this.upperVoxelBound,
      lowerClipBound: this.lowerClipBound,
      upperClipBound: this.upperClipBound,
      baseVoxelOffset: this.baseVoxelOffset,
      compressedSegmentationBlockSize: this.compressedSegmentationBlockSize,
      stack: this.stack,
      dataScaler: this.dataScaler,
    };
  }

  /**
   * Returns a VolumeChunkSpecification with default compression specified if suitable for the
   * volumeType.
   */
  static withDefaultCompression(options: VolumeChunkSpecificationDefaultCompressionOptions&
                                VolumeChunkSpecificationOptions&
                                VolumeChunkSpecificationVolumeSourceOptions) {
    let {compressedSegmentationBlockSize,
         dataType,
         voxelSize,
         transform,
         lowerVoxelBound,
         upperVoxelBound} = options;
    transform = getCombinedTransform(transform, options.volumeSourceOptions);
    if (compressedSegmentationBlockSize === undefined &&
        options.volumeType === VolumeType.SEGMENTATION &&
        (dataType === DataType.UINT32 || dataType === DataType.UINT64)) {
      compressedSegmentationBlockSize = getNearIsotropicBlockSize(
          {voxelSize, transform, lowerVoxelBound, upperVoxelBound, maxVoxelsPerChunkLog2: 9});
    }
    return new VolumeChunkSpecification(
        Object.assign({}, options, {compressedSegmentationBlockSize, transform}));
  }

  static getDefaults(options: VolumeChunkSpecificationGetDefaultsOptions) {
    const adjustedOptions = Object.assign(
        {}, options,
        {transform: getCombinedTransform(options.transform, options.volumeSourceOptions)});

    let {chunkDataSizes = getChunkDataSizes(adjustedOptions)} = options;
    return chunkDataSizes.map(
        chunkDataSize => VolumeChunkSpecification.withDefaultCompression(
            Object.assign({}, options, {chunkDataSize})));
  }
};

export interface VolumeChunkSource { spec: VolumeChunkSpecification; }

export const SLICEVIEW_RPC_ID = 'SliceView';
export const SLICEVIEW_RENDERLAYER_RPC_ID = 'sliceview/RenderLayer';<|MERGE_RESOLUTION|>--- conflicted
+++ resolved
@@ -384,11 +384,6 @@
     this.visibleChunkLayouts.forEach((visibleSources, chunkLayout) => {
 
       let layoutObject = getLayoutObject(chunkLayout);
-<<<<<<< HEAD
-      computeSourcesChunkBounds(
-          sourcesLowerChunkBound, sourcesUpperChunkBound, visibleSources.keys());
-=======
-
       let chunkSize = chunkLayout.size;
       let offset = chunkLayout.offset;
 
@@ -433,11 +428,14 @@
 
 
 
-      let planeDistanceToOrigin =
-          this.viewportPlaneDistanceToOrigin - vec3.dot(offset, this.viewportAxes[2]);
-
-      computeSourcesChunkBounds(lowerBound, upperBound, visibleSources.keys());
->>>>>>> 03f51b7b
+      // let planeDistanceToOrigin =
+      //     this.viewportPlaneDistanceToOrigin - vec3.dot(offset, this.viewportAxes[2]);
+
+      // computeSourcesChunkBounds(lowerBound, upperBound, visibleSources.keys());
+      computeSourcesChunkBounds(
+        sourcesLowerChunkBound, sourcesUpperChunkBound, visibleSources.keys());
+
+
       if (DEBUG_CHUNK_INTERSECTIONS) {
         console.log(
             `Initial sources chunk bounds: ${vec3.str(sourcesLowerChunkBound)}, ${vec3.str(sourcesUpperChunkBound)}`);
@@ -452,7 +450,6 @@
 
       chunkLayout.globalToLocalSpatialVector(planeNormal, this.viewportAxes[2]);
       for (let i = 0; i < 3; ++i) {
-<<<<<<< HEAD
         positiveVertex[i] = planeNormal[i] > 0 ? 1 : 0;
       }
 
@@ -466,13 +463,11 @@
           lowerChunkBound[j] = Math.min(lowerChunkBound[j], Math.floor(localCorner[j]));
           upperChunkBound[j] = Math.max(upperChunkBound[j], Math.floor(localCorner[j]) + 1);
         }
-=======
-        lowerBound[i] =
-            Math.max(lowerBound[i], Math.floor((dataLowerBound[i] - offset[i]) / chunkSize[i]));//- 1;
-        //
-        upperBound[i] =
-            Math.min(upperBound[i], Math.floor((dataUpperBound[i] - offset[i]) / chunkSize[i] + 1));// + 1;
->>>>>>> 03f51b7b
+        // lowerBound[i] =
+        //     Math.max(lowerBound[i], Math.floor((dataLowerBound[i] - offset[i]) / chunkSize[i]));//- 1;
+        // //
+        // upperBound[i] =
+        //     Math.min(upperBound[i], Math.floor((dataUpperBound[i] - offset[i]) / chunkSize[i] + 1));// + 1;
       }
       vec3.max(lowerChunkBound, lowerChunkBound, sourcesLowerChunkBound);
       vec3.min(upperChunkBound, upperChunkBound, sourcesUpperChunkBound);
@@ -584,7 +579,7 @@
               'Within bounds: [' + vec3.str(lowerChunkBound) + ', ' + vec3.str(upperChunkBound) +
               ']');
         }
-        // console.log(`volume: ${volume} `);
+
         if (volume === 1) {
           addChunk(chunkLayout, layoutObject, lowerChunkBound, fullyVisibleSources);
           return;
@@ -918,15 +913,13 @@
    * If set, indicates that the chunk is in compressed segmentation format with the specified block
    * size.
    */
-<<<<<<< HEAD
+
   compressedSegmentationBlockSize?: vec3;
-=======
-  compressedSegmentationBlockSize?: Vec3;
 
   stack: boolean;
 
   dataScaler: number|undefined;
->>>>>>> 03f51b7b
+
 }
 
 /**
@@ -1023,15 +1016,12 @@
     this.dataScaler = options.dataScaler;
   }
 
-<<<<<<< HEAD
   static make(options: VolumeChunkSpecificationOptions&{volumeSourceOptions: VolumeSourceOptions}) {
     return new VolumeChunkSpecification(Object.assign(
         {}, options,
         {transform: getCombinedTransform(options.transform, options.volumeSourceOptions)}));
   }
 
-=======
->>>>>>> 03f51b7b
   static fromObject(msg: any) { return new VolumeChunkSpecification(msg); }
   toObject(): VolumeChunkSpecificationOptions {
     return {

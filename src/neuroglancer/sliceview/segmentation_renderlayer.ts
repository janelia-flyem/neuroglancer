--- conflicted
+++ resolved
@@ -81,15 +81,10 @@
         // No need to trigger redraw, since that will happen anyway.
       }
     });
-<<<<<<< HEAD
     this.registerDisposer(
         displayState.notSelectedAlpha.changed.add(() => { this.redrawNeeded.dispatch(); }));
-=======
-    this.registerSignalBinding(
-        notSelectedAlpha.changed.add(() => { this.redrawNeeded.dispatch(); }));
-    this.registerSignalBinding(
+    this.registerDisposer(
         displayState.showSegmentsOnHover.changed.add(() => { this.redrawNeeded.dispatch(); }));
->>>>>>> 03f51b7b
   }
 
   getShaderKey() {
@@ -141,15 +136,10 @@
     return;
   }
   bool has = uShowAllSegments > 0.0 ? true : ${this.hashTableManager.hasFunctionName}(value);
-<<<<<<< HEAD
   if (uSelectedSegment[0] == unnormalizeUint8(value.low) &&
       uSelectedSegment[1] == unnormalizeUint8(value.high)) {
-    saturation = has ? 0.5 : 0.75;
-=======
-  if (uSelectedSegment[0] == value.low && uSelectedSegment[1] == value.high) {
     saturation = has ? 0.5 : uShowSegmentsOnHover;
     alpha = has || (uShowSegmentsOnHover > 0.0 ) ? alpha : 0.0; 
->>>>>>> 03f51b7b
   } else if (!has) {
     alpha = uNotSelectedAlpha;
   }
@@ -162,28 +152,11 @@
     let shader = super.beginSlice(sliceView);
     let gl = this.gl;
     let {displayState} = this;
-<<<<<<< HEAD
-    let {segmentSelectionState, visibleSegments} = this.displayState;
-    if (!segmentSelectionState.hasSelectedSegment) {
-      selectedSegmentForShader.fill(0);
-    } else {
-      let seg = segmentSelectionState.selectedSegment;
-      let low = seg.low, high = seg.high;
-      for (let i = 0; i < 4; ++i) {
-        selectedSegmentForShader[i] = ((low >> (8 * i)) & 0xFF);
-        selectedSegmentForShader[4 + i] = ((high >> (8 * i)) & 0xFF);
-      }
-    }
+    let {segmentSelectionState, visibleSegments, showSegmentsOnHover} = this.displayState;
+
     gl.uniform1f(shader.uniform('uSelectedAlpha'), this.displayState.selectedAlpha.value);
     gl.uniform1f(shader.uniform('uNotSelectedAlpha'), this.displayState.notSelectedAlpha.value);
-    gl.uniform4fv(shader.uniform('uSelectedSegment'), selectedSegmentForShader);
-=======
-    let {visibleSegments, showSegmentsOnHover} = this.displayState;
-
-    gl.uniform1f(shader.uniform('uSelectedAlpha'), this.selectedAlpha.value);
-    gl.uniform1f(shader.uniform('uNotSelectedAlpha'), this.notSelectedAlpha.value);
     gl.uniform4fv(shader.uniform('uSelectedSegment'), this.getSelectedSegment());
->>>>>>> 03f51b7b
     gl.uniform1f(shader.uniform('uShowAllSegments'), visibleSegments.hashTable.size ? 0.0 : 1.0);
     gl.uniform1f(shader.uniform('uShowSegmentsOnHover'), showSegmentsOnHover.value ? 1.0 : 0.0);
     this.hashTableManager.enable(gl, shader, this.gpuHashTable);
@@ -204,8 +177,8 @@
       let seg = segmentSelectionState.selectedSegment;
       let low = seg.low, high = seg.high;
       for (let i = 0; i < 4; ++i) {
-        selectedSegmentForShader[i] = ((low >> (8 * i)) & 0xFF) / 255.0;
-        selectedSegmentForShader[4 + i] = ((high >> (8 * i)) & 0xFF) / 255.0;
+        selectedSegmentForShader[i] = ((low >> (8 * i)) & 0xFF);
+        selectedSegmentForShader[4 + i] = ((high >> (8 * i)) & 0xFF);
       }
     }
     return selectedSegmentForShader;

/**
 * @license
 * Copyright 2019 Google Inc.
 * Licensed under the Apache License, Version 2.0 (the "License");
 * you may not use this file except in compliance with the License.
 * You may obtain a copy of the License at
 *
 *      http://www.apache.org/licenses/LICENSE-2.0
 *
 * Unless required by applicable law or agreed to in writing, software
 * distributed under the License is distributed on an "AS IS" BASIS,
 * WITHOUT WARRANTIES OR CONDITIONS OF ANY KIND, either express or implied.
 * See the License for the specific language governing permissions and
 * limitations under the License.
 */

import svg_close from 'ikonate/icons/close.svg';
import {makeIcon, MakeIconOptions} from 'neuroglancer/widget/icon';

<<<<<<< HEAD
export function makeCloseButton(options: MakeIconOptions = {}) {
  return makeIcon({svg: svg_close, ...options});
=======
export function makeCloseButton() {
  return makeTextIconButton('❌');
}

export function makeRefreshButton() {
  return makeTextIconButton('🔄');
>>>>>>> 8afaadf4
}<|MERGE_RESOLUTION|>--- conflicted
+++ resolved
@@ -17,15 +17,10 @@
 import svg_close from 'ikonate/icons/close.svg';
 import {makeIcon, MakeIconOptions} from 'neuroglancer/widget/icon';
 
-<<<<<<< HEAD
 export function makeCloseButton(options: MakeIconOptions = {}) {
   return makeIcon({svg: svg_close, ...options});
-=======
-export function makeCloseButton() {
-  return makeTextIconButton('❌');
 }
 
 export function makeRefreshButton() {
-  return makeTextIconButton('🔄');
->>>>>>> 8afaadf4
+  return makeIcon({text: '\u21BA'});
 }
--- conflicted
+++ resolved
@@ -234,15 +234,10 @@
       const iframe = document.createElement('iframe');
       iframe.src = url;
       iframe.style.display = 'none';
-<<<<<<< HEAD
-      document.body.appendChild(iframe);
+      (document.getElementById('neurog-body')!).appendChild(iframe);
       request.finished.add(() => {
         removeFromParent(iframe);
       });
-=======
-      (document.getElementById('neurog-body')!).appendChild(iframe);
-      callFinally(promise, () => { removeFromParent(iframe); });
->>>>>>> 03f51b7b
     });
   } else {
     if (!cancellationToken.isCanceled) {

--- conflicted
+++ resolved
@@ -28,14 +28,11 @@
 import {removeFromParent} from 'neuroglancer/util/dom';
 import {getDropEffect, preventDrag, setDropEffect} from 'neuroglancer/util/drag_and_drop';
 import {float32ToString} from 'neuroglancer/util/float32_to_string';
-<<<<<<< HEAD
-import {makeCloseButton} from 'neuroglancer/widget/close_button';
 import {makeIcon} from 'neuroglancer/widget/icon';
-=======
 import {makeCloseButton, makeRefreshButton} from 'neuroglancer/widget/close_button';
->>>>>>> 8afaadf4
 import {PositionWidget} from 'neuroglancer/widget/position_widget';
 import {WatchableValueInterface} from 'neuroglancer/trackable_value';
+import {DataSource, GetDataSourceOptionsBase} from 'neuroglancer/datasource';
 
 function destroyDropLayers(dropLayers: DropLayers, targetLayer?: ManagedUserLayer) {
   if (dropLayers.method === 'move') {
@@ -166,19 +163,15 @@
   labelElement: HTMLSpanElement;
   valueElement: HTMLSpanElement;
 
-<<<<<<< HEAD
+  private allowingRefresh(layer: ManagedUserLayer): boolean {
+    return (layer.initialSpecification.type === 'annotation');
+  }
+
+  private allowingClose(layer: ManagedUserLayer): boolean {
+    return (layer.initialSpecification.type !== 'annotation');
+  }
+
   constructor(public layer: ManagedUserLayer, public panel: LayerPanel) {
-=======
-  private allowingRefresh(layer: ManagedUserLayerWithSpecification): boolean {
-    return (layer.initialSpecification.type === 'annotation');
-  }
-
-  private allowingClose(layer: ManagedUserLayerWithSpecification): boolean {
-    return (layer.initialSpecification.type !== 'annotation');
-  }
-
-  constructor(public layer: ManagedUserLayerWithSpecification, public panel: LayerPanel) {
->>>>>>> 8afaadf4
     super();
     let element = this.element = document.createElement('div');
     element.title = 'Control+click for layer options, drag to move/copy.';
@@ -190,21 +183,25 @@
     let valueElement = this.valueElement = document.createElement('span');
     valueElement.className = 'neuroglancer-layer-item-value';
     const closeElement = makeCloseButton();
-<<<<<<< HEAD
     closeElement.title = 'Remove layer from this layer group';
-=======
-    closeElement.title = 'Delete layer';
     const refreshElement = makeRefreshButton();
     refreshElement.title = 'Refresh data';
     this.registerEventListener(refreshElement, 'click', (event: MouseEvent) => {
       event.stopPropagation();
-      let url = <string>this.layer.sourceUrl;
-      let dataSource = this.layer.manager.dataSourceProvider.getDataSource(url);
-      dataSource[0].invalidateAnnotationSourceCache!(
-        this.layer.manager.chunkManager, dataSource[1]);
-    });
-
->>>>>>> 8afaadf4
+      let url = this.layer.layer!.dataSources[0].spec.url!;
+      
+      let options: GetDataSourceOptionsBase = {chunkManager: this.layer.manager.chunkManager, url: url, transform: undefined, globalCoordinateSpace: this.layer.manager.root.coordinateSpace};
+      this.layer.manager.dataSourceProviderRegistry.get(options).then((source: DataSource) => {
+        const annotationSource = source.subsources[0].subsource.annotation!;
+        if (annotationSource.invalidateCache) {
+          annotationSource.invalidateCache();
+        }
+      })
+      // dataSourceProvider[0].get().then(dataSource => {
+      //   dataSource.invalidateAnnotationSourceCache!(
+      //   this.layer.manager.chunkManager, dataSource[1]);
+    });
+
     this.registerEventListener(closeElement, 'click', (event: MouseEvent) => {
       this.panel.layerManager.removeManagedLayer(this.layer);
       event.stopPropagation();
@@ -212,7 +209,6 @@
     element.appendChild(layerNumberElement);
     element.appendChild(labelElement);
     element.appendChild(valueElement);
-<<<<<<< HEAD
     const positionWidget = this.registerDisposer(new PositionWidget(
         layer.localPosition, layer.localCoordinateSpaceCombiner, {copyButton: false}));
     element.appendChild(positionWidget.element);
@@ -222,15 +218,13 @@
     positionWidget.element.addEventListener('dblclick', (event: MouseEvent) => {
       event.stopPropagation();
     });
-    element.appendChild(closeElement);
-=======
+
     if (this.allowingRefresh(layer)) {
       element.appendChild(refreshElement);
     }
     if (this.allowingClose(layer)) {
       element.appendChild(closeElement);
     }
->>>>>>> 8afaadf4
     this.registerEventListener(element, 'click', (event: MouseEvent) => {
       if (event.ctrlKey) {
         panel.selectedLayer.layer = layer;

/**
 * @license
 * Copyright 2016 Google Inc.
 * Licensed under the Apache License, Version 2.0 (the "License");
 * you may not use this file except in compliance with the License.
 * You may obtain a copy of the License at
 *
 *      http://www.apache.org/licenses/LICENSE-2.0
 *
 * Unless required by applicable law or agreed to in writing, software
 * distributed under the License is distributed on an "AS IS" BASIS,
 * WITHOUT WARRANTIES OR CONDITIONS OF ANY KIND, either express or implied.
 * See the License for the specific language governing permissions and
 * limitations under the License.
 */

import {ChunkManager} from 'neuroglancer/chunk_manager/frontend';
import {getVolume, GetVolumeOptions} from 'neuroglancer/datasource/factory';
import {LayerManager, LayerSelectedValues, ManagedUserLayer, UserLayer} from 'neuroglancer/layer';
import {VoxelSize} from 'neuroglancer/navigation_state';
<<<<<<< HEAD
=======
import {SegmentationMetricUserLayer} from 'neuroglancer/segmentation_metric_user_layer';
import {SegmentationUserLayer} from 'neuroglancer/segmentation_user_layer';
>>>>>>> 03f51b7b
import {VolumeType} from 'neuroglancer/sliceview/base';
import {MultiscaleVolumeChunkSource} from 'neuroglancer/sliceview/frontend';
import {StatusMessage} from 'neuroglancer/status';
import {RefCounted} from 'neuroglancer/util/disposable';
import {vec3} from 'neuroglancer/util/geom';
import {verifyObject, verifyObjectProperty, verifyOptionalString} from 'neuroglancer/util/json';
import {NullarySignal, Signal} from 'neuroglancer/util/signal';
import {Trackable} from 'neuroglancer/util/trackable';
import {RPC} from 'neuroglancer/worker_rpc';
<<<<<<< HEAD

export function getVolumeWithStatusMessage(
    chunkManager: ChunkManager, x: string,
    options: GetVolumeOptions = {}): Promise<MultiscaleVolumeChunkSource> {
  return StatusMessage.forPromise(
      new Promise(function(resolve) { resolve(getVolume(chunkManager, x, options)); }), {
        initialMessage: `Retrieving metadata for volume ${x}.`,
        delay: true,
        errorPrefix: `Error retrieving metadata for volume ${x}: `,
      });
=======
import {Signal} from 'signals';
import {StackUserLayer} from 'neuroglancer/stack_user_layer';
import {max, map} from 'lodash';

export function getVolumeWithStatusMessage(x: string): Promise<MultiscaleVolumeChunkSource> {
  return StatusMessage.forPromise(new Promise(function(resolve) { resolve(getVolume(x)); }), {
    initialMessage: `Retrieving metadata for volume ${x}.`,
    delay: true,
    errorPrefix: `Error retrieving metadata for volume ${x}: `,
  });
>>>>>>> 03f51b7b
}

export class ManagedUserLayerWithSpecification extends ManagedUserLayer {
  sourceUrl: string|undefined;

  constructor(
      name: string, public initialSpecification: any, public manager: LayerListSpecification) {
    super(name);
  }

  toJSON() {
    let userLayer = this.layer;
    if (!userLayer) {
      return this.initialSpecification;
    }
    let layerSpec = userLayer.toJSON();
    if (!this.visible) {
      layerSpec['visible'] = false;
    }
    return layerSpec;
  }
};

export class LayerListSpecification extends RefCounted implements Trackable {
  changed = new NullarySignal();
  voxelCoordinatesSet = new Signal<(coordinates: vec3) => void>();

  constructor(
      public layerManager: LayerManager, public chunkManager: ChunkManager, public worker: RPC,
      public layerSelectedValues: LayerSelectedValues, public voxelSize: VoxelSize) {
    super();
    this.registerDisposer(layerManager.layersChanged.add(this.changed.dispatch));
    this.registerDisposer(layerManager.specificationChanged.add(this.changed.dispatch));
  }

  reset() { this.layerManager.clear(); }

  restoreState(x: any) {
    verifyObject(x);
    this.layerManager.clear();
    for (let key of Object.keys(x)) {
      this.layerManager.addManagedLayer(this.getLayer(key, x[key]));
    }
  }

  getLayer(name: string, spec: any) {
    if (typeof spec === 'string') {
      spec = {'source': spec};
    }
    verifyObject(spec);
    let layerType = verifyObjectProperty(spec, 'type', verifyOptionalString);
    let visible = verifyObjectProperty(spec, 'visible', x => {
      if (x === undefined || x === true) {
        return true;
      }
      if (x === false) {
        return false;
      }
      throw new Error(`Expected boolean, but received: ${JSON.stringify(x)}.`);
    });

    if (layerType === 'metric') {
      let metricData = spec['metricData'];
      let metricLayer = new SegmentationMetricUserLayer(this, spec, metricData);
      let managedLayer = new ManagedUserLayerWithSpecification(name, spec, this);
      managedLayer.layer = metricLayer;
      managedLayer.visible = visible;

      return managedLayer;
    }

    let managedLayer = new ManagedUserLayerWithSpecification(name, spec, this);
    managedLayer.visible = visible;
    let sourceUrl = managedLayer.sourceUrl =
        verifyObjectProperty(spec, 'source', verifyOptionalString);
    if (layerType === undefined) {
      if (sourceUrl === undefined) {
        throw new Error(`Either layer 'type' or 'source' URL must be specified.`);
      }
      let volumeSourcePromise = getVolumeWithStatusMessage(this.chunkManager, sourceUrl);
      volumeSourcePromise.then(source => {
        if (this.layerManager.managedLayers.indexOf(managedLayer) === -1) {
          // Layer was removed before promise became ready.
          return;
        }
        let layerConstructor = volumeLayerTypes.get(source.volumeType);
        if (layerConstructor !== undefined) {
          managedLayer.layer = new layerConstructor(this, spec);
        } else {
          throw new Error(`Unsupported volume type: ${VolumeType[source.volumeType]}.`);
        }
      });
    } else {
<<<<<<< HEAD
      let layerConstructor = layerTypes.get(layerType);
      if (layerConstructor !== undefined) {
        managedLayer.layer = new layerConstructor(this, spec);
=======
      if (layerType === 'image') {
        managedLayer.layer = new ImageUserLayer(this, spec);
      } else if (layerType === 'segmentation') {
        managedLayer.layer = new SegmentationUserLayer(this, spec);
      } else if (layerType === 'stack'){
        managedLayer.layer = new StackUserLayer(this, spec);
>>>>>>> 03f51b7b
      } else {
        throw new Error(`Unsupported layer type: ${JSON.stringify(layerType)}.`);
      }
    }
    return managedLayer;
  }

  toJSON() {
    let result: any = {};
    let numResults = 0;
    for (let managedLayer of this.layerManager.managedLayers) {
      result[managedLayer.name] = (<ManagedUserLayerWithSpecification>managedLayer).toJSON();
      ++numResults;
    }
    if (numResults === 0) {
      return undefined;
    }
    return result;
  }

  /**
   * Called by user layers to indicate that a voxel position has been selected interactively.
   */
  setVoxelCoordinates(voxelCoordinates: vec3) {
    this.voxelCoordinatesSet.dispatch(voxelCoordinates);
  }
}

interface UserLayerConstructor {
  new (manager: LayerListSpecification, x: any): UserLayer;
}

const layerTypes = new Map<string, UserLayerConstructor>();
const volumeLayerTypes = new Map<VolumeType, UserLayerConstructor>();

export function registerLayerType(name: string, layerConstructor: UserLayerConstructor) {
  layerTypes.set(name, layerConstructor);
}

export function registerVolumeLayerType(
    volumeType: VolumeType, layerConstructor: UserLayerConstructor) {
  volumeLayerTypes.set(volumeType, layerConstructor);
}<|MERGE_RESOLUTION|>--- conflicted
+++ resolved
@@ -18,11 +18,8 @@
 import {getVolume, GetVolumeOptions} from 'neuroglancer/datasource/factory';
 import {LayerManager, LayerSelectedValues, ManagedUserLayer, UserLayer} from 'neuroglancer/layer';
 import {VoxelSize} from 'neuroglancer/navigation_state';
-<<<<<<< HEAD
-=======
 import {SegmentationMetricUserLayer} from 'neuroglancer/segmentation_metric_user_layer';
 import {SegmentationUserLayer} from 'neuroglancer/segmentation_user_layer';
->>>>>>> 03f51b7b
 import {VolumeType} from 'neuroglancer/sliceview/base';
 import {MultiscaleVolumeChunkSource} from 'neuroglancer/sliceview/frontend';
 import {StatusMessage} from 'neuroglancer/status';
@@ -32,29 +29,18 @@
 import {NullarySignal, Signal} from 'neuroglancer/util/signal';
 import {Trackable} from 'neuroglancer/util/trackable';
 import {RPC} from 'neuroglancer/worker_rpc';
-<<<<<<< HEAD
+import {StackUserLayer} from 'neuroglancer/stack_user_layer';
+import {max, map} from 'lodash';
 
 export function getVolumeWithStatusMessage(
     chunkManager: ChunkManager, x: string,
     options: GetVolumeOptions = {}): Promise<MultiscaleVolumeChunkSource> {
   return StatusMessage.forPromise(
       new Promise(function(resolve) { resolve(getVolume(chunkManager, x, options)); }), {
-        initialMessage: `Retrieving metadata for volume ${x}.`,
-        delay: true,
-        errorPrefix: `Error retrieving metadata for volume ${x}: `,
-      });
-=======
-import {Signal} from 'signals';
-import {StackUserLayer} from 'neuroglancer/stack_user_layer';
-import {max, map} from 'lodash';
-
-export function getVolumeWithStatusMessage(x: string): Promise<MultiscaleVolumeChunkSource> {
-  return StatusMessage.forPromise(new Promise(function(resolve) { resolve(getVolume(x)); }), {
-    initialMessage: `Retrieving metadata for volume ${x}.`,
-    delay: true,
-    errorPrefix: `Error retrieving metadata for volume ${x}: `,
+      initialMessage: `Retrieving metadata for volume ${x}.`,
+      delay: true,
+      errorPrefix: `Error retrieving metadata for volume ${x}: `,
   });
->>>>>>> 03f51b7b
 }
 
 export class ManagedUserLayerWithSpecification extends ManagedUserLayer {
@@ -147,19 +133,14 @@
           throw new Error(`Unsupported volume type: ${VolumeType[source.volumeType]}.`);
         }
       });
+    } else if (layerType === 'segmentation') {
+      managedLayer.layer = new SegmentationUserLayer(this, spec);
+    } else if (layerType === 'stack'){
+      managedLayer.layer = new StackUserLayer(this, spec);
     } else {
-<<<<<<< HEAD
       let layerConstructor = layerTypes.get(layerType);
       if (layerConstructor !== undefined) {
         managedLayer.layer = new layerConstructor(this, spec);
-=======
-      if (layerType === 'image') {
-        managedLayer.layer = new ImageUserLayer(this, spec);
-      } else if (layerType === 'segmentation') {
-        managedLayer.layer = new SegmentationUserLayer(this, spec);
-      } else if (layerType === 'stack'){
-        managedLayer.layer = new StackUserLayer(this, spec);
->>>>>>> 03f51b7b
       } else {
         throw new Error(`Unsupported layer type: ${JSON.stringify(layerType)}.`);
       }

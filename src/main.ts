/**
 * @license
 * Copyright 2016 Google Inc.
 * Licensed under the Apache License, Version 2.0 (the "License");
 * you may not use this file except in compliance with the License.
 * You may obtain a copy of the License at
 *
 *      http://www.apache.org/licenses/LICENSE-2.0
 *
 * Unless required by applicable law or agreed to in writing, software
 * distributed under the License is distributed on an "AS IS" BASIS,
 * WITHOUT WARRANTIES OR CONDITIONS OF ANY KIND, either express or implied.
 * See the License for the specific language governing permissions and
 * limitations under the License.
 */

/**
 * @file Main entry point for default neuroglancer viewer.
 */
import {setupDefaultViewer} from 'neuroglancer/ui/default_viewer_setup';

<<<<<<< HEAD
window.addEventListener('DOMContentLoaded', () => {
  const viewer = setupDefaultViewer();
});
=======
// let neuroglancerElement =

export function InitializeNeuroglancer(config: any) {
  let viewer = (<any>window)['viewer'] = makeDefaultViewer(config);
  makeDefaultKeyBindings(viewer.keyMap);
}

(<any>window).InitializeNeuroglancer = InitializeNeuroglancer
>>>>>>> 03f51b7b
<|MERGE_RESOLUTION|>--- conflicted
+++ resolved
@@ -19,11 +19,11 @@
  */
 import {setupDefaultViewer} from 'neuroglancer/ui/default_viewer_setup';
 
-<<<<<<< HEAD
-window.addEventListener('DOMContentLoaded', () => {
-  const viewer = setupDefaultViewer();
-});
-=======
+
+// window.addEventListener('DOMContentLoaded', () => {
+//   const viewer = setupDefaultViewer();
+// });
+
 // let neuroglancerElement =
 
 export function InitializeNeuroglancer(config: any) {
@@ -32,4 +32,3 @@
 }
 
 (<any>window).InitializeNeuroglancer = InitializeNeuroglancer
->>>>>>> 03f51b7b
